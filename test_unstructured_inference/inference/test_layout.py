--- conflicted
+++ resolved
@@ -832,7 +832,26 @@
         assert mock_from_image.call_args[0][0].height == expected
 
 
-<<<<<<< HEAD
+def test_create_image_output_dir():
+    with tempfile.TemporaryDirectory() as tmpdir:
+        tmp_f_path = os.path.join(tmpdir, "loremipsum.pdf")
+        output_dir = create_image_output_dir(tmp_f_path)
+        expected_output_dir = os.path.join(os.path.abspath(tmpdir), "loremipsum_images")
+        assert os.path.isdir(output_dir)
+        assert os.path.isabs(output_dir)
+        assert output_dir == expected_output_dir
+
+
+def test_create_image_output_dir_no_ext():
+    with tempfile.TemporaryDirectory() as tmpdir:
+        tmp_f_path = os.path.join(tmpdir, "loremipsum_no_ext")
+        output_dir = create_image_output_dir(tmp_f_path)
+        expected_output_dir = os.path.join(os.path.abspath(tmpdir), "loremipsum_no_ext_images")
+        assert os.path.isdir(output_dir)
+        assert os.path.isabs(output_dir)
+        assert output_dir == expected_output_dir
+
+
 def test_merged_layout_keeps_inferred_type():
     inferred_layout = [
         layoutelement.LayoutElement(
@@ -846,24 +865,4 @@
     assert len(merged) == 1
     element = merged[0]
     assert element.text == "I am extracted text"
-    assert element.type == "InferredType"
-=======
-def test_create_image_output_dir():
-    with tempfile.TemporaryDirectory() as tmpdir:
-        tmp_f_path = os.path.join(tmpdir, "loremipsum.pdf")
-        output_dir = create_image_output_dir(tmp_f_path)
-        expected_output_dir = os.path.join(os.path.abspath(tmpdir), "loremipsum_images")
-        assert os.path.isdir(output_dir)
-        assert os.path.isabs(output_dir)
-        assert output_dir == expected_output_dir
-
-
-def test_create_image_output_dir_no_ext():
-    with tempfile.TemporaryDirectory() as tmpdir:
-        tmp_f_path = os.path.join(tmpdir, "loremipsum_no_ext")
-        output_dir = create_image_output_dir(tmp_f_path)
-        expected_output_dir = os.path.join(os.path.abspath(tmpdir), "loremipsum_no_ext_images")
-        assert os.path.isdir(output_dir)
-        assert os.path.isabs(output_dir)
-        assert output_dir == expected_output_dir
->>>>>>> 04b2e6fe
+    assert element.type == "InferredType"