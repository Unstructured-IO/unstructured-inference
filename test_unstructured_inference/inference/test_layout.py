--- conflicted
+++ resolved
@@ -508,7 +508,6 @@
         assert ((annotated_array[:, :, 2] == 1).mean()) > 0.992
 
 
-<<<<<<< HEAD
 def test_textregion_returns_empty_ocr_never(mock_image):
     tr = elements.TextRegion(0, 0, 24, 24)
     assert tr.extract_text(objects=None, image=mock_image, ocr_strategy="never") == ""
@@ -535,7 +534,8 @@
         assert (
             itr.extract_text(objects=None, image=mock_image, ocr_strategy=ocr_strategy) == expected
         )
-=======
+
+
 @pytest.fixture
 def ordering_layout():
     elements = [
@@ -555,5 +555,4 @@
         doc = layout.DocumentLayout.from_file("sample-docs/layout-parser-paper.pdf")
         page = doc.pages[0]
     for n, element in enumerate(page.elements):
-        assert element.text == str(n)
->>>>>>> 6494128a
+        assert element.text == str(n)