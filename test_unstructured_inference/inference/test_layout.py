import tempfile
from functools import partial
from itertools import product
from unittest.mock import mock_open, patch

import numpy as np
import pytest
from PIL import Image

import unstructured_inference.models.base as models
from unstructured_inference.inference import elements, layout
from unstructured_inference.models import detectron2, tesseract


@pytest.fixture()
def mock_image():
    return Image.new("1", (1, 1))


@pytest.fixture()
def mock_page_layout():
    text_block = layout.EmbeddedTextRegion(2, 4, 6, 8, text="A very repetitive narrative. " * 10)

    title_block = layout.EmbeddedTextRegion(1, 2, 3, 4, text="A Catchy Title")

    return [text_block, title_block]


def test_pdf_page_converts_images_to_array(mock_image):
    page = layout.PageLayout(number=0, image=mock_image, layout=[])
    assert page.image_array is None

    image_array = page._get_image_array()
    assert isinstance(image_array, np.ndarray)
    assert page.image_array.all() == image_array.all()


def test_ocr(monkeypatch):
    mock_text = "The parrot flies high in the air!"

    class MockOCRAgent:
        def detect(self, *args):
            return mock_text

    monkeypatch.setattr(tesseract, "ocr_agents", {"eng": MockOCRAgent})
    monkeypatch.setattr(tesseract, "is_pytesseract_available", lambda *args: True)

    image = Image.fromarray(np.random.randint(12, 24, (40, 40)), mode="RGB")
    text_block = layout.TextRegion(1, 2, 3, 4, text=None)

    assert elements.ocr(text_block, image=image) == mock_text


class MockLayoutModel:
    def __init__(self, layout):
        self.layout_return = layout

    def __call__(self, *args):
        return self.layout_return

    def initialize(self, *args, **kwargs):
        pass


def test_get_page_elements(monkeypatch, mock_page_layout):
    image = np.random.randint(12, 24, (40, 40))
    page = layout.PageLayout(
        number=0,
        image=image,
        layout=mock_page_layout,
        model=MockLayoutModel(mock_page_layout),
    )

    elements = page.get_elements_with_model(inplace=False)

    assert str(elements[0]) == "A Catchy Title"
    assert str(elements[1]).startswith("A very repetitive narrative.")

    page.get_elements_with_model(inplace=True)
    assert elements == page.elements


class MockPool:
    def map(self, f, xs):
        return [f(x) for x in xs]

    def close(self):
        pass

    def join(self):
        pass


def test_get_page_elements_with_ocr(monkeypatch):
    text_block = layout.TextRegion(2, 4, 6, 8, text=None)
    image_block = layout.ImageTextRegion(8, 14, 16, 18)
    doc_layout = [text_block, image_block]

    monkeypatch.setattr(detectron2, "is_detectron2_available", lambda *args: True)
    monkeypatch.setattr(elements, "ocr", lambda *args, **kwargs: "An Even Catchier Title")

    image = Image.fromarray(np.random.randint(12, 14, size=(40, 10, 3)), mode="RGB")
    page = layout.PageLayout(
        number=0,
        image=image,
        layout=doc_layout,
        model=MockLayoutModel(doc_layout),
    )
    page.get_elements_with_model()

    assert str(page) == "\n\nAn Even Catchier Title"


def test_read_pdf(monkeypatch, mock_page_layout):
    image = np.random.randint(12, 24, (40, 40))
    images = [image, image]

    layouts = [mock_page_layout, mock_page_layout]

    monkeypatch.setattr(
        models,
        "UnstructuredDetectronModel",
        partial(MockLayoutModel, layout=mock_page_layout),
    )
    monkeypatch.setattr(detectron2, "is_detectron2_available", lambda *args: True)

    with patch.object(layout, "load_pdf", return_value=(layouts, images)):
        model = layout.get_model("detectron2_lp")
        doc = layout.DocumentLayout.from_file("fake-file.pdf", model=model)

        assert str(doc).startswith("A Catchy Title")
        assert str(doc).count("A Catchy Title") == 2  # Once for each page
        assert str(doc).endswith("A very repetitive narrative. ")

        assert doc.pages[0].elements[0].to_dict()["text"] == "A Catchy Title"

        pages = doc.pages
        assert str(doc) == "\n\n".join([str(page) for page in pages])


@pytest.mark.parametrize("model_name", [None, "checkbox", "fake"])
def test_process_data_with_model(monkeypatch, mock_page_layout, model_name):
    monkeypatch.setattr(layout, "get_model", lambda x: MockLayoutModel(mock_page_layout))
    monkeypatch.setattr(
        layout.DocumentLayout,
        "from_file",
        lambda *args, **kwargs: layout.DocumentLayout.from_pages([]),
    )
    with patch("builtins.open", mock_open(read_data=b"000000")), open("") as fp:
        assert layout.process_data_with_model(fp, model_name=model_name)


def test_process_data_with_model_raises_on_invalid_model_name():
    with patch("builtins.open", mock_open(read_data=b"000000")), pytest.raises(
        models.UnknownModelException,
    ), open("") as fp:
        layout.process_data_with_model(fp, model_name="fake")


@pytest.mark.parametrize("model_name", [None, "checkbox"])
def test_process_file_with_model(monkeypatch, mock_page_layout, model_name):
    def mock_initialize(self, *args, **kwargs):
        self.model = MockLayoutModel(mock_page_layout)

    monkeypatch.setattr(models, "get_model", lambda x: MockLayoutModel(mock_page_layout))
    monkeypatch.setattr(
        layout.DocumentLayout,
        "from_file",
        lambda *args, **kwargs: layout.DocumentLayout.from_pages([]),
    )
    monkeypatch.setattr(models.UnstructuredDetectronModel, "initialize", mock_initialize)
    filename = ""
    assert layout.process_file_with_model(filename, model_name=model_name)


def test_process_file_with_model_raises_on_invalid_model_name():
    with pytest.raises(models.UnknownModelException):
        layout.process_file_with_model("", model_name="fake")


class MockPoints:
    def tolist(self):
        return [1, 2, 3, 4]


class MockEmbeddedTextRegion(layout.EmbeddedTextRegion):
    def __init__(self, type=None, text=None, ocr_text=None):
        self.type = type
        self.text = text
        self.ocr_text = ocr_text

    @property
    def points(self):
        return MockPoints()


class MockPageLayout(layout.PageLayout):
    def __init__(
        self,
        layout=None,
        model=None,
        ocr_strategy="auto",
        ocr_languages="eng",
        extract_tables=False,
    ):
        self.image = None
        self.layout = layout
        self.model = model
        self.ocr_strategy = ocr_strategy
        self.ocr_languages = ocr_languages
        self.extract_tables = extract_tables

    def ocr(self, text_block: MockEmbeddedTextRegion):
        return text_block.ocr_text


@pytest.mark.parametrize(
    ("text", "expected"),
    [("base", 0.0), ("", 0.0), ("(cid:2)", 1.0), ("(cid:1)a", 0.5), ("c(cid:1)ab", 0.25)],
)
def test_cid_ratio(text, expected):
    assert elements.cid_ratio(text) == expected


@pytest.mark.parametrize(
    ("text", "expected"),
    [("base", False), ("(cid:2)", True), ("(cid:1234567890)", True), ("jkl;(cid:12)asdf", True)],
)
def test_is_cid_present(text, expected):
    assert elements.is_cid_present(text) == expected


class MockLayout:
    def __init__(self, *elements):
        self.elements = elements

    def __len__(self):
        return len(self.elements)

    def sort(self, key, inplace):
        return self.elements

    def __iter__(self):
        return iter(self.elements)

    def get_texts(self):
        return [el.text for el in self.elements]

    def filter_by(self, *args, **kwargs):
        return MockLayout()


@pytest.mark.parametrize(
    ("block_text", "layout_texts", "expected_text"),
    [
        ("no ocr", ["pieced", "together", "group"], "no ocr"),
        (None, ["pieced", "together", "group"], "pieced together group"),
    ],
)
def test_get_element_from_block(block_text, layout_texts, mock_image, expected_text):
    with patch("unstructured_inference.inference.elements.ocr", return_value="ocr"):
        block = layout.TextRegion(0, 0, 10, 10, text=block_text)
        captured_layout = [
            layout.TextRegion(i + 1, i + 1, i + 2, i + 2, text=text)
            for i, text in enumerate(layout_texts)
        ]
        assert (
            layout.get_element_from_block(block, mock_image, captured_layout).text == expected_text
        )


def test_get_elements_from_block_raises():
    with pytest.raises(ValueError):
        block = layout.TextRegion(0, 0, 10, 10, text=None)
        layout.get_element_from_block(block, None, None)


@pytest.mark.parametrize("filetype", ["png", "jpg"])
def test_from_image_file(monkeypatch, mock_page_layout, filetype):
    def mock_get_elements(self, *args, **kwargs):
        self.elements = [mock_page_layout]

    monkeypatch.setattr(layout.PageLayout, "get_elements_with_model", mock_get_elements)
    elements = (
        layout.DocumentLayout.from_image_file(f"sample-docs/loremipsum.{filetype}")
        .pages[0]
        .elements
    )
    assert elements[0] == mock_page_layout


def test_from_image_file_raises_with_empty_fn():
    with pytest.raises(FileNotFoundError):
        layout.DocumentLayout.from_image_file("")


def test_from_image_file_raises_isadirectoryerror_with_dir():
    with tempfile.TemporaryDirectory() as tempdir, pytest.raises(IsADirectoryError):
        layout.DocumentLayout.from_image_file(tempdir)


def test_from_file_raises_on_length_mismatch(monkeypatch):
    monkeypatch.setattr(layout, "load_pdf", lambda *args, **kwargs: ([None, None], []))
    with pytest.raises(RuntimeError) as e:
        layout.DocumentLayout.from_file("fake_file")
    assert "poppler" in str(e).lower()


@pytest.mark.parametrize("idx", range(2))
def test_get_elements_from_layout(mock_page_layout, idx):
    page = MockPageLayout(layout=mock_page_layout)
    block = mock_page_layout[idx].pad(3)
    fixed_layout = [block]
    elements = page.get_elements_from_layout(fixed_layout)
    assert elements[0].text == block.text


def test_page_numbers_in_page_objects():
    with patch(
        "unstructured_inference.inference.layout.PageLayout.get_elements_with_model",
    ) as mock_get_elements:
        doc = layout.DocumentLayout.from_file("sample-docs/layout-parser-paper.pdf")
        mock_get_elements.assert_called()
        assert [page.number for page in doc.pages] == list(range(1, len(doc.pages) + 1))


@pytest.mark.parametrize(
    ("fixed_layouts", "called_method", "not_called_method"),
    [
        ([MockLayout()], "get_elements_from_layout", "get_elements_with_model"),
        (None, "get_elements_with_model", "get_elements_from_layout"),
    ],
)
def test_from_file_fixed_layout(fixed_layouts, called_method, not_called_method):
    with patch.object(layout.PageLayout, "get_elements_with_model", return_value=[]), patch.object(
        layout.PageLayout,
        "get_elements_from_layout",
        return_value=[],
    ):
        layout.DocumentLayout.from_file("sample-docs/loremipsum.pdf", fixed_layouts=fixed_layouts)
        getattr(layout.PageLayout, called_method).assert_called()
        getattr(layout.PageLayout, not_called_method).assert_not_called()


def test_invalid_ocr_strategy_raises(mock_image):
    with pytest.raises(ValueError):
        layout.PageLayout(0, mock_image, MockLayout(), ocr_strategy="fake_strategy")


@pytest.mark.parametrize(
    ("text", "expected"),
    [("a\ts\x0cd\nfas\fd\rf\b", "asdfasdf"), ("\"'\\", "\"'\\")],
)
def test_remove_control_characters(text, expected):
    assert elements.remove_control_characters(text) == expected


no_text_region = layout.EmbeddedTextRegion(0, 0, 100, 100)
text_region = layout.EmbeddedTextRegion(0, 0, 100, 100, text="test")
cid_text_region = layout.EmbeddedTextRegion(
    0,
    0,
    100,
    100,
    text="(cid:1)(cid:2)(cid:3)(cid:4)(cid:5)",
)
overlapping_rect = layout.ImageTextRegion(50, 50, 150, 150)
nonoverlapping_rect = layout.ImageTextRegion(150, 150, 200, 200)
populated_text_region = layout.EmbeddedTextRegion(50, 50, 60, 60, text="test")
unpopulated_text_region = layout.EmbeddedTextRegion(50, 50, 60, 60, text=None)


@pytest.mark.parametrize(
    ("region", "objects", "ocr_strategy", "expected"),
    [
        (no_text_region, [nonoverlapping_rect], "auto", False),
        (no_text_region, [overlapping_rect], "auto", True),
        (no_text_region, [], "auto", False),
        (no_text_region, [populated_text_region, nonoverlapping_rect], "auto", False),
        (no_text_region, [populated_text_region, overlapping_rect], "auto", False),
        (no_text_region, [populated_text_region], "auto", False),
        (no_text_region, [unpopulated_text_region, nonoverlapping_rect], "auto", False),
        (no_text_region, [unpopulated_text_region, overlapping_rect], "auto", True),
        (no_text_region, [unpopulated_text_region], "auto", False),
        *list(
            product(
                [text_region],
                [
                    [],
                    [populated_text_region],
                    [unpopulated_text_region],
                    [nonoverlapping_rect],
                    [overlapping_rect],
                    [populated_text_region, nonoverlapping_rect],
                    [populated_text_region, overlapping_rect],
                    [unpopulated_text_region, nonoverlapping_rect],
                    [unpopulated_text_region, overlapping_rect],
                ],
                ["auto"],
                [False],
            ),
        ),
        *list(
            product(
                [cid_text_region],
                [
                    [],
                    [populated_text_region],
                    [unpopulated_text_region],
                    [overlapping_rect],
                    [populated_text_region, overlapping_rect],
                    [unpopulated_text_region, overlapping_rect],
                ],
                ["auto"],
                [True],
            ),
        ),
        *list(
            product(
                [no_text_region, text_region, cid_text_region],
                [
                    [],
                    [populated_text_region],
                    [unpopulated_text_region],
                    [nonoverlapping_rect],
                    [overlapping_rect],
                    [populated_text_region, nonoverlapping_rect],
                    [populated_text_region, overlapping_rect],
                    [unpopulated_text_region, nonoverlapping_rect],
                    [unpopulated_text_region, overlapping_rect],
                ],
                ["force"],
                [True],
            ),
        ),
        *list(
            product(
                [no_text_region, text_region, cid_text_region],
                [
                    [],
                    [populated_text_region],
                    [unpopulated_text_region],
                    [nonoverlapping_rect],
                    [overlapping_rect],
                    [populated_text_region, nonoverlapping_rect],
                    [populated_text_region, overlapping_rect],
                    [unpopulated_text_region, nonoverlapping_rect],
                    [unpopulated_text_region, overlapping_rect],
                ],
                ["never"],
                [False],
            ),
        ),
    ],
)
def test_ocr_image(region, objects, ocr_strategy, expected):
    assert elements.needs_ocr(region, objects, ocr_strategy) is expected


@pytest.mark.parametrize("filename", ["loremipsum.pdf", "IRS-form-1987.pdf"])
def test_load_pdf(filename):
    layouts, images = layout.load_pdf(f"sample-docs/{filename}")
    assert len(layouts)
    for lo in layouts:
        assert len(lo)
    assert len(images)
    assert len(layouts) == len(images)


def test_load_pdf_with_images():
    layouts, _ = layout.load_pdf("sample-docs/loremipsum-flat.pdf")
    first_page_layout = layouts[0]
    assert any(isinstance(obj, layout.ImageTextRegion) for obj in first_page_layout)


def test_load_pdf_image_placement():
    layouts, images = layout.load_pdf("sample-docs/layout-parser-paper.pdf")
    page_layout = layouts[5]
    image_regions = [region for region in page_layout if isinstance(region, layout.ImageTextRegion)]
    image_region = image_regions[0]
    # Image is in top half of the page, so that should be reflected in the pixel coordinates
    assert image_region.y1 < images[5].height / 2
    assert image_region.y2 < images[5].height / 2


@pytest.mark.skip("Temporarily removed multicolumn to fix ordering")
def test_load_pdf_with_multicolumn_layout_and_ocr(filename="sample-docs/design-thinking.pdf"):
    layouts, images = layout.load_pdf(filename)
    doc = layout.process_file_with_model(filename=filename, model_name=None)
    test_snippets = ["Key to design thinking", "Design thinking also", "But in recent years"]

    test_elements = []
    for element in doc.pages[0].elements:
        for snippet in test_snippets:
            if element.text.startswith(snippet):
                test_elements.append(element)

    for i, element in enumerate(test_elements):
        assert element.text.startswith(test_snippets[i])


def test_annotate():
    test_image_arr = np.ones((100, 100, 3), dtype="uint8")
    image = Image.fromarray(test_image_arr)
    page = layout.PageLayout(number=1, image=image, layout=None)
    coords1 = (21, 30, 37, 41)
    rect1 = elements.Rectangle(*coords1)
    coords2 = (1, 10, 7, 11)
    rect2 = elements.Rectangle(*coords2)
    page.elements = [rect1, rect2]
    annotated_image = page.annotate(colors="red")
    annotated_array = np.array(annotated_image)
    for x1, y1, x2, y2 in [coords1, coords2]:
        # Make sure the pixels on the edge of the box are red
        for i, expected in zip(range(3), [255, 0, 0]):
            assert all(annotated_array[y1, x1:x2, i] == expected)
            assert all(annotated_array[y2, x1:x2, i] == expected)
            assert all(annotated_array[y1:y2, x1, i] == expected)
            assert all(annotated_array[y1:y2, x2, i] == expected)
        # Make sure almost all the pixels are not changed
        assert ((annotated_array[:, :, 0] == 1).mean()) > 0.992
        assert ((annotated_array[:, :, 1] == 1).mean()) > 0.992
        assert ((annotated_array[:, :, 2] == 1).mean()) > 0.992


<<<<<<< HEAD
def test_textregion_returns_empty_ocr_never(mock_image):
    tr = elements.TextRegion(0, 0, 24, 24)
    assert tr.extract_text(objects=None, image=mock_image, ocr_strategy="never") == ""


@pytest.mark.parametrize(("text", "expected"), [("asdf", "asdf"), (None, "")])
def test_embedded_text_region(text, expected):
    etr = elements.EmbeddedTextRegion(0, 0, 24, 24, text=text)
    assert etr.extract_text(objects=None) == expected


@pytest.mark.parametrize(
    ("text", "ocr_strategy", "expected"),
    [
        (None, "never", ""),
        (None, "always", "asdf"),
        ("i have text", "never", "i have text"),
        ("i have text", "always", "i have text"),
    ],
)
def test_image_text_region(text, ocr_strategy, expected, mock_image):
    itr = elements.ImageTextRegion(0, 0, 24, 24, text=text)
    with patch.object(elements, "ocr", return_value="asdf"):
        assert (
            itr.extract_text(objects=None, image=mock_image, ocr_strategy=ocr_strategy) == expected
        )


@pytest.fixture
=======
@pytest.fixture()
>>>>>>> dd080384
def ordering_layout():
    elements = [
        layout.LayoutElement(x1=447.0, y1=315.0, x2=1275.7, y2=413.0, text="0"),
        layout.LayoutElement(x1=380.6, y1=473.4, x2=1334.8, y2=533.9, text="1"),
        layout.LayoutElement(x1=578.6, y1=556.8, x2=1109.0, y2=874.4, text="2"),
        layout.LayoutElement(x1=444.5, y1=942.3, x2=1261.1, y2=1584.1, text="3"),
        layout.LayoutElement(x1=444.8, y1=1609.4, x2=1257.2, y2=1665.2, text="4"),
        layout.LayoutElement(x1=414.0, y1=1718.8, x2=635.0, y2=1755.2, text="5"),
        layout.LayoutElement(x1=372.6, y1=1786.9, x2=1333.6, y2=1848.7, text="6"),
    ]
    return elements


def test_layout_order(ordering_layout):
    with patch.object(layout, "get_model", lambda: lambda x: ordering_layout), patch.object(
        layout, "load_pdf", lambda *args, **kwargs: ([[]], [mock_image])
    ):
        doc = layout.DocumentLayout.from_file("sample-docs/layout-parser-paper.pdf")
        page = doc.pages[0]
    for n, element in enumerate(page.elements):
        assert element.text == str(n)<|MERGE_RESOLUTION|>--- conflicted
+++ resolved
@@ -523,7 +523,6 @@
         assert ((annotated_array[:, :, 2] == 1).mean()) > 0.992
 
 
-<<<<<<< HEAD
 def test_textregion_returns_empty_ocr_never(mock_image):
     tr = elements.TextRegion(0, 0, 24, 24)
     assert tr.extract_text(objects=None, image=mock_image, ocr_strategy="never") == ""
@@ -552,10 +551,7 @@
         )
 
 
-@pytest.fixture
-=======
 @pytest.fixture()
->>>>>>> dd080384
 def ordering_layout():
     elements = [
         layout.LayoutElement(x1=447.0, y1=315.0, x2=1275.7, y2=413.0, text="0"),
@@ -571,7 +567,9 @@
 
 def test_layout_order(ordering_layout):
     with patch.object(layout, "get_model", lambda: lambda x: ordering_layout), patch.object(
-        layout, "load_pdf", lambda *args, **kwargs: ([[]], [mock_image])
+        layout,
+        "load_pdf",
+        lambda *args, **kwargs: ([[]], [mock_image]),
     ):
         doc = layout.DocumentLayout.from_file("sample-docs/layout-parser-paper.pdf")
         page = doc.pages[0]
