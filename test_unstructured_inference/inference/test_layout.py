from functools import partial
import pytest
import tempfile
from unittest.mock import patch, mock_open

import layoutparser as lp
from layoutparser.elements import Layout, Rectangle, TextBlock
import numpy as np
from PIL import Image

import unstructured_inference.inference.layout as layout
import unstructured_inference.models.base as models

import unstructured_inference.models.detectron2 as detectron2
import unstructured_inference.models.tesseract as tesseract


@pytest.fixture
def mock_image():
    return Image.new("1", (1, 1))


@pytest.fixture
def mock_page_layout():
    text_rectangle = Rectangle(2, 4, 6, 8)
    text_block = TextBlock(text_rectangle, text="A very repetitive narrative. " * 10, type="Text")

    title_rectangle = Rectangle(1, 2, 3, 4)
    title_block = TextBlock(title_rectangle, text="A Catchy Title", type="Title")

    return Layout([text_block, title_block])


def test_pdf_page_converts_images_to_array(mock_image):
    page = layout.PageLayout(number=0, image=mock_image, layout=Layout())
    assert page.image_array is None

    image_array = page._get_image_array()
    assert isinstance(image_array, np.ndarray)
    assert page.image_array.all() == image_array.all()


def test_ocr(monkeypatch):
    mock_text = "The parrot flies high in the air!"

    class MockOCRAgent:
        def detect(self, *args):
            return mock_text

    monkeypatch.setattr(tesseract, "ocr_agent", MockOCRAgent)
    monkeypatch.setattr(tesseract, "is_pytesseract_available", lambda *args: True)

    image = np.random.randint(12, 24, (40, 40))
    page = layout.PageLayout(number=0, image=image, layout=Layout())
    rectangle = Rectangle(1, 2, 3, 4)
    text_block = TextBlock(rectangle, text=None)

    assert page.ocr(text_block) == mock_text


class MockLayoutModel:
    def __init__(self, layout):
        self.layout = layout

    def __call__(self, *args):
        return self.layout

    def initialize(self, *args, **kwargs):
        pass

<<<<<<< HEAD
def test_get_page_elements(monkeypatch, mock_page_layout):
    monkeypatch.setattr(
        models, "load_detectron_model", lambda *args, **kwargs: MockLayoutModel(mock_page_layout)
    )
    monkeypatch.setattr(detectron2, "is_detectron2_available", lambda *args: True)
=======
>>>>>>> 5d848590

def test_get_page_elements(monkeypatch, mock_page_layout):
    image = np.random.randint(12, 24, (40, 40))
    page = layout.PageLayout(
        number=0, image=image, layout=mock_page_layout, model=MockLayoutModel(mock_page_layout)
    )

    elements = page.get_elements(inplace=False)

    assert str(elements[0]) == "A Catchy Title"
    assert str(elements[1]).startswith("A very repetitive narrative.")

    page.get_elements(inplace=True)
    assert elements == page.elements


def test_get_page_elements_with_ocr(monkeypatch):

    rectangle = Rectangle(2, 4, 6, 8)
    text_block = TextBlock(rectangle, text=None, type="Title")
    doc_layout = Layout([text_block])

    monkeypatch.setattr(
<<<<<<< HEAD
        models, "load_detectron_model", lambda *args, **kwargs: MockLayoutModel(doc_layout)
=======
        detectron2,
        "UnstructuredDetectronModel",
        lambda *args, **kwargs: MockLayoutModel(doc_layout),
>>>>>>> 5d848590
    )
    monkeypatch.setattr(detectron2, "is_detectron2_available", lambda *args: True)
    monkeypatch.setattr(layout.PageLayout, "ocr", lambda *args: "An Even Catchier Title")

    image = np.random.randint(12, 24, (40, 40))
    page = layout.PageLayout(
        number=0, image=image, layout=doc_layout, model=MockLayoutModel(doc_layout)
    )
    page.get_elements()

    assert str(page) == "An Even Catchier Title"


def test_read_pdf(monkeypatch, mock_page_layout):
    image = np.random.randint(12, 24, (40, 40))
    images = [image, image]

    layouts = Layout([mock_page_layout, mock_page_layout])

    def mock_initialize(self, *args, **kwargs):
        self.model = MockLayoutModel(mock_page_layout)

    monkeypatch.setattr(
<<<<<<< HEAD
        models, "load_detectron_model", lambda *args, **kwargs: MockLayoutModel(mock_page_layout)
=======
        models, "UnstructuredDetectronModel", partial(MockLayoutModel, layout=mock_page_layout)
>>>>>>> 5d848590
    )
    monkeypatch.setattr(detectron2, "is_detectron2_available", lambda *args: True)

    with patch.object(layout, "load_pdf", return_value=(layouts, images)):
        doc = layout.DocumentLayout.from_file("fake-file.pdf")

        assert str(doc).startswith("A Catchy Title")
        assert str(doc).count("A Catchy Title") == 2  # Once for each page
        assert str(doc).endswith("A very repetitive narrative. ")

        assert doc.pages[0].elements[0].to_dict()["text"] == "A Catchy Title"

        pages = doc.pages
        assert str(doc) == "\n\n".join([str(page) for page in pages])


@pytest.mark.parametrize("model_name", [None, "checkbox", "fake"])
def test_process_data_with_model(monkeypatch, mock_page_layout, model_name):
    monkeypatch.setattr(layout, "get_model", lambda x: MockLayoutModel(mock_page_layout))
    monkeypatch.setattr(
        layout.DocumentLayout,
        "from_file",
        lambda *args, **kwargs: layout.DocumentLayout.from_pages([]),
    )
    with patch("builtins.open", mock_open(read_data=b"000000")):
        assert layout.process_data_with_model(open(""), model_name=model_name)


def test_process_data_with_model_raises_on_invalid_model_name():
    with patch("builtins.open", mock_open(read_data=b"000000")):
        with pytest.raises(models.UnknownModelException):
            layout.process_data_with_model(open(""), model_name="fake")


@pytest.mark.parametrize("model_name", [None, "checkbox"])
def test_process_file_with_model(monkeypatch, mock_page_layout, model_name):
    def mock_initialize(self, *args, **kwargs):
        self.model = MockLayoutModel(mock_page_layout)

    monkeypatch.setattr(models, "get_model", lambda x: MockLayoutModel(mock_page_layout))
    monkeypatch.setattr(
        layout.DocumentLayout,
        "from_file",
        lambda *args, **kwargs: layout.DocumentLayout.from_pages([]),
    )
<<<<<<< HEAD
    monkeypatch.setattr(
        models, "load_detectron_model", lambda *args, **kwargs: MockLayoutModel(mock_page_layout)
    )
=======
    monkeypatch.setattr(models.UnstructuredDetectronModel, "initialize", mock_initialize)
>>>>>>> 5d848590
    filename = ""
    assert layout.process_file_with_model(filename, model_name=model_name)


def test_process_file_with_model_raises_on_invalid_model_name():
    with pytest.raises(models.UnknownModelException):
        layout.process_file_with_model("", model_name="fake")


class MockPoints:
    def tolist(self):
        return [1, 2, 3, 4]


class MockTextBlock(lp.TextBlock):
    def __init__(self, type=None, text=None, ocr_text=None):
        self.type = type
        self.text = text
        self.ocr_text = ocr_text

    @property
    def points(self):
        return MockPoints()


class MockPageLayout(layout.PageLayout):
    def __init__(self, layout=None, model=None):
        self.image = None
        self.layout = layout
        self.model = model

    def ocr(self, text_block: MockTextBlock):
        return text_block.ocr_text


def test_interpret_text_block_use_ocr_when_text_symbols_cid():
    fake_text = "(cid:1)(cid:2)(cid:3)(cid:4)(cid:5)"
    fake_ocr = "ocrme"
    fake_text_block = MockTextBlock(text=fake_text, ocr_text=fake_ocr)
    assert MockPageLayout().interpret_text_block(fake_text_block) == fake_ocr


@pytest.mark.parametrize(
    "text, expected",
    [("base", 0.0), ("", 0.0), ("(cid:2)", 1.0), ("(cid:1)a", 0.5), ("c(cid:1)ab", 0.25)],
)
def test_cid_ratio(text, expected):
    assert layout.cid_ratio(text) == expected


@pytest.mark.parametrize(
    "text, expected",
    [("base", False), ("(cid:2)", True), ("(cid:1234567890)", True), ("jkl;(cid:12)asdf", True)],
)
def test_is_cid_present(text, expected):
    assert layout.is_cid_present(text) == expected


class MockLayout:
    def __init__(self, *elements):
        self.elements = elements

    def sort(self, key, inplace):
        return self.elements

    def __iter__(self):
        return iter(self.elements)

    def get_texts(self):
        return [el.text for el in self.elements]


def test_pagelayout_without_layout():
    mock_layout = MockLayout(
        MockTextBlock(text=None, ocr_text="textblock1"),
        MockTextBlock(text=None, ocr_text="textblock2"),
    )

    model = MockLayoutModel(mock_layout)
    pl = MockPageLayout(model=model, layout=None)

    assert [el.text for el in pl.get_elements(inplace=False)] == [el.ocr_text for el in model(None)]


@pytest.mark.parametrize("filetype", ("png", "jpg"))
def test_from_image_file(monkeypatch, mock_page_layout, filetype):
    def mock_get_elements(self, *args, **kwargs):
        self.elements = [mock_page_layout]

    monkeypatch.setattr(layout.PageLayout, "get_elements", mock_get_elements)
    elements = (
        layout.DocumentLayout.from_image_file(f"sample-docs/loremipsum.{filetype}")
        .pages[0]
        .elements
    )
    assert elements[0] == mock_page_layout


def test_from_image_file_raises_with_empty_fn():
    with pytest.raises(FileNotFoundError):
        layout.DocumentLayout.from_image_file("")


def test_from_image_file_raises_isadirectoryerror_with_dir():
    with tempfile.TemporaryDirectory() as tempdir, pytest.raises(IsADirectoryError):
        layout.DocumentLayout.from_image_file(tempdir)<|MERGE_RESOLUTION|>--- conflicted
+++ resolved
@@ -68,14 +68,6 @@
     def initialize(self, *args, **kwargs):
         pass
 
-<<<<<<< HEAD
-def test_get_page_elements(monkeypatch, mock_page_layout):
-    monkeypatch.setattr(
-        models, "load_detectron_model", lambda *args, **kwargs: MockLayoutModel(mock_page_layout)
-    )
-    monkeypatch.setattr(detectron2, "is_detectron2_available", lambda *args: True)
-=======
->>>>>>> 5d848590
 
 def test_get_page_elements(monkeypatch, mock_page_layout):
     image = np.random.randint(12, 24, (40, 40))
@@ -99,13 +91,9 @@
     doc_layout = Layout([text_block])
 
     monkeypatch.setattr(
-<<<<<<< HEAD
-        models, "load_detectron_model", lambda *args, **kwargs: MockLayoutModel(doc_layout)
-=======
         detectron2,
         "UnstructuredDetectronModel",
         lambda *args, **kwargs: MockLayoutModel(doc_layout),
->>>>>>> 5d848590
     )
     monkeypatch.setattr(detectron2, "is_detectron2_available", lambda *args: True)
     monkeypatch.setattr(layout.PageLayout, "ocr", lambda *args: "An Even Catchier Title")
@@ -129,11 +117,7 @@
         self.model = MockLayoutModel(mock_page_layout)
 
     monkeypatch.setattr(
-<<<<<<< HEAD
-        models, "load_detectron_model", lambda *args, **kwargs: MockLayoutModel(mock_page_layout)
-=======
         models, "UnstructuredDetectronModel", partial(MockLayoutModel, layout=mock_page_layout)
->>>>>>> 5d848590
     )
     monkeypatch.setattr(detectron2, "is_detectron2_available", lambda *args: True)
 
@@ -179,13 +163,7 @@
         "from_file",
         lambda *args, **kwargs: layout.DocumentLayout.from_pages([]),
     )
-<<<<<<< HEAD
-    monkeypatch.setattr(
-        models, "load_detectron_model", lambda *args, **kwargs: MockLayoutModel(mock_page_layout)
-    )
-=======
     monkeypatch.setattr(models.UnstructuredDetectronModel, "initialize", mock_initialize)
->>>>>>> 5d848590
     filename = ""
     assert layout.process_file_with_model(filename, model_name=model_name)
 
