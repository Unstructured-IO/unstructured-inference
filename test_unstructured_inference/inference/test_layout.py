import os
import os.path
import tempfile
from functools import partial
from unittest.mock import mock_open, patch

import numpy as np
import pytest
from PIL import Image

import unstructured_inference.models.base as models
from unstructured_inference.constants import Source
from unstructured_inference.inference import elements, layout, layoutelement
from unstructured_inference.models import detectron2
from unstructured_inference.models.unstructuredmodel import (
    UnstructuredElementExtractionModel,
    UnstructuredObjectDetectionModel,
)

skip_outside_ci = os.getenv("CI", "").lower() in {"", "false", "f", "0"}


@pytest.fixture()
def mock_image():
    return Image.new("1", (1, 1))


@pytest.fixture()
def mock_initial_layout():
    text_block = layout.EmbeddedTextRegion.from_coords(
        2,
        4,
        6,
        8,
        text="A very repetitive narrative. " * 10,
        source="Mock",
    )

    title_block = layout.EmbeddedTextRegion.from_coords(
        1,
        2,
        3,
        4,
        text="A Catchy Title",
        source="Mock",
    )

    return [text_block, title_block]


@pytest.fixture()
def mock_final_layout():
    text_block = layoutelement.LayoutElement.from_coords(
        2,
        4,
        6,
        8,
        source="Mock",
        text="A very repetitive narrative. " * 10,
        type="NarrativeText",
    )

    title_block = layoutelement.LayoutElement.from_coords(
        1,
        2,
        3,
        4,
        source="Mock",
        text="A Catchy Title",
        type="Title",
    )

    return [text_block, title_block]


def test_pdf_page_converts_images_to_array(mock_image):
    def verify_image_array():
        assert page.image_array is None
        image_array = page._get_image_array()
        assert isinstance(image_array, np.ndarray)
        assert page.image_array.all() == image_array.all()

    # Scenario 1: where self.image exists
    page = layout.PageLayout(number=0, image=mock_image, layout=[])
    verify_image_array()

    # Scenario 2: where self.image is None, but self.image_path exists
    page.image_array = None
    page.image = None
    page.image_path = "mock_path_to_image"
    with patch.object(Image, "open", return_value=mock_image):
        verify_image_array()


<<<<<<< HEAD
def test_ocr(monkeypatch):
    mock_text = "The parrot flies high in the air!"

    class MockOCRAgent:
        def detect(self, *args):
            return mock_text

    monkeypatch.setattr(tesseract, "ocr_agents", {"eng": MockOCRAgent})
    monkeypatch.setattr(tesseract, "is_pytesseract_available", lambda *args: True)

    image = Image.fromarray(np.random.randint(12, 24, (40, 40)), mode="RGB")
    text_block = layout.TextRegion.from_coords(1, 2, 3, 4, text=None)

    assert elements.ocr(text_block, image=image) == mock_text


def test_ocr_with_error(monkeypatch):
    class MockOCRAgent:
        def detect(self, *args):
            # We sometimes get this error on very small images
            raise tesseract.TesseractError(-8, "Estimating resolution as 1023")

    monkeypatch.setattr(tesseract, "ocr_agents", {"eng": MockOCRAgent})
    monkeypatch.setattr(tesseract, "is_pytesseract_available", lambda *args: True)

    image = Image.fromarray(np.random.randint(12, 24, (40, 40)), mode="RGB")
    text_block = layout.TextRegion.from_coords(1, 2, 3, 4, text=None)

    assert elements.ocr(text_block, image=image) == ""


def test_ocr_source():
    file = "sample-docs/loremipsum-flat.pdf"
    model = get_model("yolox_tiny")
    doc = layout.DocumentLayout.from_file(
        file,
        model,
        ocr_mode=OCRMode.FULL_PAGE.value,
        supplement_with_ocr_elements=True,
        ocr_strategy="force",
    )
    assert Source.OCR_TESSERACT in {e.source for e in doc.pages[0].elements}


=======
>>>>>>> ffb1f0bc
class MockLayoutModel:
    def __init__(self, layout):
        self.layout_return = layout

    def __call__(self, *args):
        return self.layout_return

    def initialize(self, *args, **kwargs):
        pass


def test_get_page_elements(monkeypatch, mock_final_layout):
    image = Image.fromarray(np.random.randint(12, 14, size=(40, 10, 3)), mode="RGB")
    page = layout.PageLayout(
        number=0,
        image=image,
        layout=mock_final_layout,
        detection_model=MockLayoutModel(mock_final_layout),
    )

    elements = page.get_elements_with_detection_model(inplace=False)

    assert str(elements[0]) == "A Catchy Title"
    assert str(elements[1]).startswith("A very repetitive narrative.")

    page.get_elements_with_detection_model(inplace=True)
    assert elements == page.elements


class MockPool:
    def map(self, f, xs):
        return [f(x) for x in xs]

    def close(self):
        pass

    def join(self):
        pass


<<<<<<< HEAD
@pytest.mark.skipif(skip_outside_ci, reason="Skipping paddle test run outside of CI")
def test_get_page_elements_with_paddle_ocr(monkeypatch):
    monkeypatch.setenv("ENTIRE_PAGE_OCR", "paddle")
    text_block = layout.TextRegion.from_coords(2, 4, 6, 8, text=None)
    image_block = layout.ImageTextRegion.from_coords(8, 14, 16, 18)
    doc_initial_layout = [text_block, image_block]
    text_layoutelement = layoutelement.LayoutElement.from_coords(
        2,
        4,
        6,
        8,
        text=None,
        type="UncategorizedText",
    )
    image_layoutelement = layoutelement.LayoutElement.from_coords(
        8,
        14,
        16,
        18,
        text=None,
        type="Image",
    )
    doc_final_layout = [text_layoutelement, image_layoutelement]

    monkeypatch.setattr(detectron2, "is_detectron2_available", lambda *args: True)
    monkeypatch.setattr(elements, "ocr", lambda *args, **kwargs: "An Even Catchier Title")

    image = Image.fromarray(np.random.randint(12, 14, size=(40, 10, 3)), mode="RGB")
    page = layout.PageLayout(
        number=0,
        image=image,
        layout=doc_initial_layout,
        detection_model=MockLayoutModel(doc_final_layout),
        # Note(yuming): there are differnt language codes for same language
        # between paddle and tesseract
        ocr_languages="en",
    )
    page.get_elements_with_detection_model()

    assert str(page) == "\n\nAn Even Catchier Title"


def test_get_page_elements_with_tesseract_ocr(monkeypatch):
    monkeypatch.setenv("ENTIRE_PAGE_OCR", "tesseract")
    text_block = layout.TextRegion.from_coords(2, 4, 6, 8, text=None)
    image_block = layout.ImageTextRegion.from_coords(8, 14, 16, 18)
    doc_initial_layout = [text_block, image_block]
    text_layoutelement = layoutelement.LayoutElement.from_coords(
        2,
        4,
        6,
        8,
        text=None,
        type="UncategorizedText",
    )
    image_layoutelement = layoutelement.LayoutElement.from_coords(
        8,
        14,
        16,
        18,
        text=None,
        type="Image",
    )
    doc_final_layout = [text_layoutelement, image_layoutelement]

    monkeypatch.setattr(detectron2, "is_detectron2_available", lambda *args: True)
    monkeypatch.setattr(elements, "ocr", lambda *args, **kwargs: "An Even Catchier Title")

    image = Image.fromarray(np.random.randint(12, 14, size=(40, 10, 3)), mode="RGB")
    page = layout.PageLayout(
        number=0,
        image=image,
        layout=doc_initial_layout,
        detection_model=MockLayoutModel(doc_final_layout),
    )
    page.get_elements_with_detection_model()

    assert str(page) == "\n\nAn Even Catchier Title"


def test_get_page_elements_with_ocr_invalid_entrie_page_ocr(monkeypatch):
    monkeypatch.setenv("ENTIRE_PAGE_OCR", "invalid_entire_page_ocr")
    text_block = layout.TextRegion.from_coords(2, 4, 6, 8, text=None)
    image_block = layout.ImageTextRegion.from_coords(8, 14, 16, 18)
    doc_initial_layout = [text_block, image_block]
    text_layoutelement = layoutelement.LayoutElement.from_coords(
        2,
        4,
        6,
        8,
        text=None,
        type="UncategorizedText",
    )
    image_layoutelement = layoutelement.LayoutElement.from_coords(
        8,
        14,
        16,
        18,
        text=None,
        type="Image",
    )
    doc_final_layout = [text_layoutelement, image_layoutelement]

    monkeypatch.setattr(detectron2, "is_detectron2_available", lambda *args: True)
    monkeypatch.setattr(elements, "ocr", lambda *args, **kwargs: "An Even Catchier Title")

    image = Image.fromarray(np.random.randint(12, 14, size=(40, 10, 3)), mode="RGB")
    page = layout.PageLayout(
        number=0,
        image=image,
        layout=doc_initial_layout,
        detection_model=MockLayoutModel(doc_final_layout),
    )
    with pytest.raises(ValueError):
        page.get_elements_with_detection_model()


=======
>>>>>>> ffb1f0bc
def test_read_pdf(monkeypatch, mock_initial_layout, mock_final_layout, mock_image):
    with tempfile.TemporaryDirectory() as tmpdir:
        image_path1 = os.path.join(tmpdir, "mock1.jpg")
        image_path2 = os.path.join(tmpdir, "mock2.jpg")
        mock_image.save(image_path1)
        mock_image.save(image_path2)
        image_paths = [image_path1, image_path2]

        layouts = [mock_initial_layout, mock_initial_layout]

        monkeypatch.setattr(
            models,
            "UnstructuredDetectronModel",
            partial(MockLayoutModel, layout=mock_final_layout),
        )
        monkeypatch.setattr(detectron2, "is_detectron2_available", lambda *args: True)

        with patch.object(layout, "load_pdf", return_value=(layouts, image_paths)):
            model = layout.get_model("detectron2_lp")
            doc = layout.DocumentLayout.from_file("fake-file.pdf", detection_model=model)

            assert str(doc).startswith("A Catchy Title")
            assert str(doc).count("A Catchy Title") == 2  # Once for each page
            assert str(doc).endswith("A very repetitive narrative. ")

            assert doc.pages[0].elements[0].to_dict()["text"] == "A Catchy Title"

            pages = doc.pages
            assert str(doc) == "\n\n".join([str(page) for page in pages])


@pytest.mark.parametrize("model_name", [None, "checkbox", "fake"])
def test_process_data_with_model(monkeypatch, mock_final_layout, model_name):
    monkeypatch.setattr(layout, "get_model", lambda x: MockLayoutModel(mock_final_layout))
    monkeypatch.setattr(
        layout.DocumentLayout,
        "from_file",
        lambda *args, **kwargs: layout.DocumentLayout.from_pages([]),
    )

    def new_isinstance(obj, cls):
        if type(obj) is MockLayoutModel:
            return True
        else:
            return isinstance(obj, cls)

    with patch("builtins.open", mock_open(read_data=b"000000")), patch(
        "unstructured_inference.inference.layout.UnstructuredObjectDetectionModel",
        MockLayoutModel,
    ), open("") as fp:
        assert layout.process_data_with_model(fp, model_name=model_name)


def test_process_data_with_model_raises_on_invalid_model_name():
    with patch("builtins.open", mock_open(read_data=b"000000")), pytest.raises(
        models.UnknownModelException,
    ), open("") as fp:
        layout.process_data_with_model(fp, model_name="fake")


@pytest.mark.parametrize("model_name", [None, "checkbox"])
def test_process_file_with_model(monkeypatch, mock_final_layout, model_name):
    def mock_initialize(self, *args, **kwargs):
        self.model = MockLayoutModel(mock_final_layout)

    monkeypatch.setattr(
        layout.DocumentLayout,
        "from_file",
        lambda *args, **kwargs: layout.DocumentLayout.from_pages([]),
    )
    monkeypatch.setattr(models.UnstructuredDetectronModel, "initialize", mock_initialize)
    filename = ""
    assert layout.process_file_with_model(filename, model_name=model_name)


def test_process_file_with_model_raises_on_invalid_model_name():
    with pytest.raises(models.UnknownModelException):
        layout.process_file_with_model("", model_name="fake")


class MockPoints:
    def tolist(self):
        return [1, 2, 3, 4]


class MockEmbeddedTextRegion(layout.EmbeddedTextRegion):
    def __init__(self, type=None, text=None):
        self.type = type
        self.text = text

    @property
    def points(self):
        return MockPoints()


class MockPageLayout(layout.PageLayout):
    def __init__(
        self,
        number=1,
        image=None,
        layout=None,
        model=None,
        extract_tables=False,
    ):
        self.image = image
        self.layout = layout
        self.model = model
        self.extract_tables = extract_tables
        self.number = number


@pytest.mark.parametrize(
    ("text", "expected"),
    [("base", 0.0), ("", 0.0), ("(cid:2)", 1.0), ("(cid:1)a", 0.5), ("c(cid:1)ab", 0.25)],
)
def test_cid_ratio(text, expected):
    assert elements.cid_ratio(text) == expected


@pytest.mark.parametrize(
    ("text", "expected"),
    [("base", False), ("(cid:2)", True), ("(cid:1234567890)", True), ("jkl;(cid:12)asdf", True)],
)
def test_is_cid_present(text, expected):
    assert elements.is_cid_present(text) == expected


class MockLayout:
    def __init__(self, *elements):
        self.elements = elements

    def __len__(self):
        return len(self.elements)

    def sort(self, key, inplace):
        return self.elements

    def __iter__(self):
        return iter(self.elements)

    def get_texts(self):
        return [el.text for el in self.elements]

    def filter_by(self, *args, **kwargs):
        return MockLayout()


<<<<<<< HEAD
@pytest.mark.parametrize(
    ("block_text", "layout_texts", "expected_text"),
    [
        ("no ocr", ["pieced", "together", "group"], "no ocr"),
        (None, ["pieced", "together", "group"], "pieced together group"),
    ],
)
def test_get_element_from_block(block_text, layout_texts, mock_image, expected_text):
    with patch("unstructured_inference.inference.elements.ocr", return_value="ocr"):
        block = layout.TextRegion.from_coords(0, 0, 10, 10, text=block_text)
        captured_layout = [
            layout.TextRegion.from_coords(i + 1, i + 1, i + 2, i + 2, text=text)
            for i, text in enumerate(layout_texts)
        ]
        assert (
            layout.get_element_from_block(block, mock_image, captured_layout).text == expected_text
        )


def test_get_elements_from_block_raises():
    with pytest.raises(ValueError):
        block = layout.TextRegion.from_coords(0, 0, 10, 10, text=None)
        layout.get_element_from_block(block, None, None)


=======
>>>>>>> ffb1f0bc
@pytest.mark.parametrize("filetype", ["png", "jpg", "tiff"])
def test_from_image_file(monkeypatch, mock_final_layout, filetype):
    def mock_get_elements(self, *args, **kwargs):
        self.elements = [mock_final_layout]

    monkeypatch.setattr(layout.PageLayout, "get_elements_with_detection_model", mock_get_elements)
    filename = f"sample-docs/loremipsum.{filetype}"
    image = Image.open(filename)
    image_metadata = {
        "format": image.format,
        "width": image.width,
        "height": image.height,
    }

    doc = layout.DocumentLayout.from_image_file(filename)
    page = doc.pages[0]
    assert page.elements[0] == mock_final_layout
    assert page.image is None
    assert page.image_path == os.path.abspath(filename)
    assert page.image_metadata == image_metadata


def test_from_file(monkeypatch, mock_final_layout):
    def mock_get_elements(self, *args, **kwargs):
        self.elements = [mock_final_layout]

    monkeypatch.setattr(layout.PageLayout, "get_elements_with_detection_model", mock_get_elements)

    with tempfile.TemporaryDirectory() as tmpdir:
        image_path = os.path.join(tmpdir, "loremipsum.ppm")
        image = Image.open("sample-docs/loremipsum.jpg")
        image.save(image_path)
        image_metadata = {
            "format": "PPM",
            "width": image.width,
            "height": image.height,
        }

        with patch.object(
            layout,
            "load_pdf",
            lambda *args, **kwargs: ([[]], [image_path]),
        ):
            doc = layout.DocumentLayout.from_file("fake-file.pdf")
            page = doc.pages[0]
            assert page.elements[0] == mock_final_layout
            assert page.image_metadata == image_metadata
            assert page.image is None


def test_from_image_file_raises_with_empty_fn():
    with pytest.raises(FileNotFoundError):
        layout.DocumentLayout.from_image_file("")


def test_from_image_file_raises_isadirectoryerror_with_dir():
    with tempfile.TemporaryDirectory() as tempdir, pytest.raises(IsADirectoryError):
        layout.DocumentLayout.from_image_file(tempdir)


def test_from_file_raises_on_length_mismatch(monkeypatch):
    monkeypatch.setattr(layout, "load_pdf", lambda *args, **kwargs: ([None, None], []))
    with pytest.raises(RuntimeError) as e:
        layout.DocumentLayout.from_file("fake_file")
    assert "poppler" in str(e).lower()


@pytest.mark.parametrize("idx", range(2))
def test_get_elements_from_layout(mock_initial_layout, idx):
    page = MockPageLayout(layout=mock_initial_layout)
    block = mock_initial_layout[idx]
    block.bbox.pad(3)
    fixed_layout = [block]
    elements = page.get_elements_from_layout(fixed_layout)
    assert elements[0].text == block.text


def test_page_numbers_in_page_objects():
    with patch(
        "unstructured_inference.inference.layout.PageLayout.get_elements_with_detection_model",
    ) as mock_get_elements:
        doc = layout.DocumentLayout.from_file("sample-docs/layout-parser-paper.pdf")
        mock_get_elements.assert_called()
        assert [page.number for page in doc.pages] == list(range(1, len(doc.pages) + 1))


@pytest.mark.parametrize(
    ("fixed_layouts", "called_method", "not_called_method"),
    [
        ([MockLayout()], "get_elements_from_layout", "get_elements_with_detection_model"),
        (None, "get_elements_with_detection_model", "get_elements_from_layout"),
    ],
)
def test_from_file_fixed_layout(fixed_layouts, called_method, not_called_method):
    with patch.object(
        layout.PageLayout,
        "get_elements_with_detection_model",
        return_value=[],
    ), patch.object(
        layout.PageLayout,
        "get_elements_from_layout",
        return_value=[],
    ):
        layout.DocumentLayout.from_file("sample-docs/loremipsum.pdf", fixed_layouts=fixed_layouts)
        getattr(layout.PageLayout, called_method).assert_called()
        getattr(layout.PageLayout, not_called_method).assert_not_called()


@pytest.mark.parametrize(
    ("text", "expected"),
    [("a\ts\x0cd\nfas\fd\rf\b", "asdfasdf"), ("\"'\\", "\"'\\")],
)
def test_remove_control_characters(text, expected):
    assert elements.remove_control_characters(text) == expected


no_text_region = layout.EmbeddedTextRegion.from_coords(0, 0, 100, 100)
text_region = layout.EmbeddedTextRegion.from_coords(0, 0, 100, 100, text="test")
cid_text_region = layout.EmbeddedTextRegion.from_coords(
    0,
    0,
    100,
    100,
    text="(cid:1)(cid:2)(cid:3)(cid:4)(cid:5)",
)
overlapping_rect = layout.ImageTextRegion.from_coords(50, 50, 150, 150)
nonoverlapping_rect = layout.ImageTextRegion.from_coords(150, 150, 200, 200)
populated_text_region = layout.EmbeddedTextRegion.from_coords(50, 50, 60, 60, text="test")
unpopulated_text_region = layout.EmbeddedTextRegion.from_coords(50, 50, 60, 60, text=None)


@pytest.mark.parametrize("filename", ["loremipsum.pdf", "IRS-form-1987.pdf"])
def test_load_pdf(filename):
    layouts, images = layout.load_pdf(f"sample-docs/{filename}")
    assert Source.PDFMINER in {e.source for e in layouts[0]}
    assert len(layouts)
    for lo in layouts:
        assert len(lo)
    assert len(images)
    assert len(layouts) == len(images)


def test_load_pdf_with_images():
    layouts, _ = layout.load_pdf("sample-docs/loremipsum-flat.pdf")
    first_page_layout = layouts[0]
    assert any(isinstance(obj, layout.ImageTextRegion) for obj in first_page_layout)


def test_load_pdf_image_placement():
    layouts, images = layout.load_pdf("sample-docs/layout-parser-paper.pdf")
    page_layout = layouts[5]
    image_regions = [region for region in page_layout if isinstance(region, layout.ImageTextRegion)]
    image_region = image_regions[0]
    # Image is in top half of the page, so that should be reflected in the pixel coordinates
    assert image_region.bbox.y1 < images[5].height / 2
    assert image_region.bbox.y2 < images[5].height / 2


def test_load_pdf_raises_with_path_only_no_output_folder():
    with pytest.raises(ValueError):
        layout.load_pdf(
            "sample-docs/loremipsum-flat.pdf",
            path_only=True,
        )


@pytest.mark.skip("Temporarily removed multicolumn to fix ordering")
def test_load_pdf_with_multicolumn_layout(filename="sample-docs/design-thinking.pdf"):
    layouts, images = layout.load_pdf(filename)
    doc = layout.process_file_with_model(filename=filename, model_name=None)
    test_snippets = ["Key to design thinking", "Design thinking also", "But in recent years"]

    test_elements = []
    for element in doc.pages[0].elements:
        for snippet in test_snippets:
            if element.text.startswith(snippet):
                test_elements.append(element)

    for i, element in enumerate(test_elements):
        assert element.text.startswith(test_snippets[i])


@pytest.mark.parametrize(
    ("colors", "add_details", "threshold"),
    [("red", False, 0.992), (None, False, 0.992), ("red", True, 0.8)],
)
def test_annotate(colors, add_details, threshold):
    def check_annotated_image():
        annotated_array = np.array(annotated_image)
        for coords in [coords1, coords2]:
            x1, y1, x2, y2 = coords
            # Make sure the pixels on the edge of the box are red
            for i, expected in zip(range(3), [255, 0, 0]):
                assert all(annotated_array[y1, x1:x2, i] == expected)
                assert all(annotated_array[y2, x1:x2, i] == expected)
                assert all(annotated_array[y1:y2, x1, i] == expected)
                assert all(annotated_array[y1:y2, x2, i] == expected)
            # Make sure almost all the pixels are not changed
            assert ((annotated_array[:, :, 0] == 1).mean()) > threshold
            assert ((annotated_array[:, :, 1] == 1).mean()) > threshold
            assert ((annotated_array[:, :, 2] == 1).mean()) > threshold

    test_image_arr = np.ones((100, 100, 3), dtype="uint8")
    image = Image.fromarray(test_image_arr)
    page = layout.PageLayout(number=1, image=image, layout=None)
    coords1 = (21, 30, 37, 41)
    rect1 = elements.Rectangle(*coords1)
    coords2 = (1, 10, 7, 11)
    rect2 = elements.Rectangle(*coords2)
    page.elements = [rect1, rect2]

    annotated_image = page.annotate(colors=colors, add_details=add_details, sources=["all"])
    check_annotated_image()

    # Scenario 1: where self.image exists
    annotated_image = page.annotate(colors=colors, add_details=add_details)
    check_annotated_image()

    # Scenario 2: where self.image is None, but self.image_path exists
    with patch.object(Image, "open", return_value=image):
        page.image = None
        page.image_path = "mock_path_to_image"
        annotated_image = page.annotate(colors=colors, add_details=add_details)
        check_annotated_image()


<<<<<<< HEAD
def test_textregion_returns_empty_ocr_never(mock_image):
    tr = elements.TextRegion.from_coords(0, 0, 24, 24)
    assert tr.extract_text(objects=None, image=mock_image, ocr_strategy="never") == ""


=======
>>>>>>> ffb1f0bc
@pytest.mark.parametrize(("text", "expected"), [("asdf", "asdf"), (None, "")])
def test_embedded_text_region(text, expected):
    etr = elements.EmbeddedTextRegion.from_coords(0, 0, 24, 24, text=text)
    assert etr.extract_text(objects=None) == expected


<<<<<<< HEAD
@pytest.mark.parametrize(
    ("text", "ocr_strategy", "expected"),
    [
        (None, "never", ""),
        (None, "always", "asdf"),
        ("i have text", "never", "i have text"),
        ("i have text", "always", "i have text"),
    ],
)
def test_image_text_region(text, ocr_strategy, expected, mock_image):
    itr = elements.ImageTextRegion.from_coords(0, 0, 24, 24, text=text)
    with patch.object(elements, "ocr", return_value="asdf"):
        assert (
            itr.extract_text(objects=None, image=mock_image, ocr_strategy=ocr_strategy) == expected
        )


=======
>>>>>>> ffb1f0bc
class MockDetectionModel(layout.UnstructuredObjectDetectionModel):
    def initialize(self, *args, **kwargs):
        pass

    def predict(self, x):
        return [
            layout.LayoutElement.from_coords(x1=447.0, y1=315.0, x2=1275.7, y2=413.0, text="0"),
            layout.LayoutElement.from_coords(x1=380.6, y1=473.4, x2=1334.8, y2=533.9, text="1"),
            layout.LayoutElement.from_coords(x1=578.6, y1=556.8, x2=1109.0, y2=874.4, text="2"),
            layout.LayoutElement.from_coords(x1=444.5, y1=942.3, x2=1261.1, y2=1584.1, text="3"),
            layout.LayoutElement.from_coords(x1=444.8, y1=1609.4, x2=1257.2, y2=1665.2, text="4"),
            layout.LayoutElement.from_coords(x1=414.0, y1=1718.8, x2=635.0, y2=1755.2, text="5"),
            layout.LayoutElement.from_coords(x1=372.6, y1=1786.9, x2=1333.6, y2=1848.7, text="6"),
        ]


def test_layout_order(mock_image):
    with tempfile.TemporaryDirectory() as tmpdir:
        mock_image_path = os.path.join(tmpdir, "mock.jpg")
        mock_image.save(mock_image_path)
        with patch.object(layout, "get_model", lambda: MockDetectionModel()), patch.object(
            layout,
            "load_pdf",
            lambda *args, **kwargs: ([[]], [mock_image_path]),
        ):
            doc = layout.DocumentLayout.from_file("sample-docs/layout-parser-paper.pdf")
            page = doc.pages[0]
    for n, element in enumerate(page.elements):
        assert element.text == str(n)


def test_page_layout_raises_when_multiple_models_passed(mock_image, mock_initial_layout):
    with pytest.raises(ValueError):
        layout.PageLayout(
            0,
            mock_image,
            mock_initial_layout,
            detection_model="something",
            element_extraction_model="something else",
        )


class MockElementExtractionModel:
    def __call__(self, x):
        return [1, 2, 3]


@pytest.mark.parametrize(("inplace", "expected"), [(True, None), (False, [1, 2, 3])])
def test_get_elements_using_image_extraction(mock_image, inplace, expected):
    page = layout.PageLayout(
        1,
        mock_image,
        None,
        element_extraction_model=MockElementExtractionModel(),
    )
    assert page.get_elements_using_image_extraction(inplace=inplace) == expected


def test_get_elements_using_image_extraction_raises_with_no_extraction_model(mock_image):
    page = layout.PageLayout(1, mock_image, None, element_extraction_model=None)
    with pytest.raises(ValueError):
        page.get_elements_using_image_extraction()


def test_get_elements_with_detection_model_raises_with_wrong_default_model(monkeypatch):
    monkeypatch.setattr(layout, "get_model", lambda *x: MockLayoutModel(mock_final_layout))
    page = layout.PageLayout(1, mock_image, None)
    with pytest.raises(NotImplementedError):
        page.get_elements_with_detection_model()


@pytest.mark.parametrize(
    (
        "detection_model",
        "element_extraction_model",
        "detection_model_called",
        "element_extraction_model_called",
    ),
    [(None, "asdf", False, True), ("asdf", None, True, False)],
)
def test_from_image(
    mock_image,
    detection_model,
    element_extraction_model,
    detection_model_called,
    element_extraction_model_called,
):
    with patch.object(
        layout.PageLayout,
        "get_elements_using_image_extraction",
    ) as mock_image_extraction, patch.object(
        layout.PageLayout,
        "get_elements_with_detection_model",
    ) as mock_detection:
        layout.PageLayout.from_image(
            mock_image,
            image_path=None,
            detection_model=detection_model,
            element_extraction_model=element_extraction_model,
        )
        assert mock_image_extraction.called == element_extraction_model_called
        assert mock_detection.called == detection_model_called


def test_extract_images(mock_pil_image):
    page = MockPageLayout(image=mock_pil_image)
    page.elements = [
        layoutelement.LayoutElement.from_coords(1, 1, 10, 10, text=None, type="Image"),
        layoutelement.LayoutElement.from_coords(11, 11, 20, 20, text=None, type="Image"),
    ]

    with tempfile.TemporaryDirectory() as tmpdir:
        page.extract_images(output_dir_path=str(tmpdir))

        for i, el in enumerate(page.elements):
            expected_image_path = os.path.join(str(tmpdir), f"figure-{page.number}-{i + 1}.jpg")
            assert os.path.isfile(el.image_path)
            assert el.image_path == expected_image_path


class MockUnstructuredElementExtractionModel(UnstructuredElementExtractionModel):
    def initialize(self, *args, **kwargs):
        return super().initialize(*args, **kwargs)

    def predict(self, x: Image):
        return super().predict(x)


class MockUnstructuredDetectionModel(UnstructuredObjectDetectionModel):
    def initialize(self, *args, **kwargs):
        return super().initialize(*args, **kwargs)

    def predict(self, x: Image):
        return super().predict(x)


@pytest.mark.parametrize(
    ("model_type", "is_detection_model"),
    [
        (MockUnstructuredElementExtractionModel, False),
        (MockUnstructuredDetectionModel, True),
    ],
)
def test_process_file_with_model_routing(monkeypatch, model_type, is_detection_model):
    model = model_type()
    monkeypatch.setattr(layout, "get_model", lambda *x: model)
    with patch.object(layout.DocumentLayout, "from_file") as mock_from_file:
        layout.process_file_with_model("asdf", model_name="fake", is_image=False)
        if is_detection_model:
            detection_model = model
            element_extraction_model = None
        else:
            detection_model = None
            element_extraction_model = model
        mock_from_file.assert_called_once_with(
            "asdf",
            detection_model=detection_model,
            element_extraction_model=element_extraction_model,
            fixed_layouts=None,
            extract_tables=False,
            pdf_image_dpi=200,
        )


@pytest.mark.parametrize(("pdf_image_dpi", "expected"), [(200, 2200), (100, 1100)])
def test_exposed_pdf_image_dpi(pdf_image_dpi, expected, monkeypatch):
    with patch.object(layout.PageLayout, "from_image") as mock_from_image:
        layout.DocumentLayout.from_file("sample-docs/loremipsum.pdf", pdf_image_dpi=pdf_image_dpi)
        assert mock_from_image.call_args[0][0].height == expected


@pytest.mark.parametrize(
    ("filename", "img_num", "should_complete"),
    [("sample-docs/empty-document.pdf", 0, True), ("sample-docs/empty-document.pdf", 10, False)],
)
def test_get_image(filename, img_num, should_complete):
    doc = layout.DocumentLayout.from_file(filename)
    page = doc.pages[0]
    try:
        img = page._get_image(filename, img_num)
        # transform img to numpy array
        img = np.array(img)
        # is a blank image with all pixels white
        assert img.mean() == 255.0
    except ValueError:
        assert not should_complete


@pytest.fixture()
def ocr_results():
    out = [[[[(1, 2), (3, 4)], ["test"]]]]
    return out


def test_parse_ocr_data_paddle(ocr_results):
    el, *_ = layout.parse_ocr_data_paddle(ocr_results)
    assert el.bbox.x1 == 1
    assert el.bbox.x2 == 3
    assert el.bbox.y1 == 2
    assert el.bbox.y2 == 4
    assert el.text == "test"<|MERGE_RESOLUTION|>--- conflicted
+++ resolved
@@ -92,53 +92,6 @@
         verify_image_array()
 
 
-<<<<<<< HEAD
-def test_ocr(monkeypatch):
-    mock_text = "The parrot flies high in the air!"
-
-    class MockOCRAgent:
-        def detect(self, *args):
-            return mock_text
-
-    monkeypatch.setattr(tesseract, "ocr_agents", {"eng": MockOCRAgent})
-    monkeypatch.setattr(tesseract, "is_pytesseract_available", lambda *args: True)
-
-    image = Image.fromarray(np.random.randint(12, 24, (40, 40)), mode="RGB")
-    text_block = layout.TextRegion.from_coords(1, 2, 3, 4, text=None)
-
-    assert elements.ocr(text_block, image=image) == mock_text
-
-
-def test_ocr_with_error(monkeypatch):
-    class MockOCRAgent:
-        def detect(self, *args):
-            # We sometimes get this error on very small images
-            raise tesseract.TesseractError(-8, "Estimating resolution as 1023")
-
-    monkeypatch.setattr(tesseract, "ocr_agents", {"eng": MockOCRAgent})
-    monkeypatch.setattr(tesseract, "is_pytesseract_available", lambda *args: True)
-
-    image = Image.fromarray(np.random.randint(12, 24, (40, 40)), mode="RGB")
-    text_block = layout.TextRegion.from_coords(1, 2, 3, 4, text=None)
-
-    assert elements.ocr(text_block, image=image) == ""
-
-
-def test_ocr_source():
-    file = "sample-docs/loremipsum-flat.pdf"
-    model = get_model("yolox_tiny")
-    doc = layout.DocumentLayout.from_file(
-        file,
-        model,
-        ocr_mode=OCRMode.FULL_PAGE.value,
-        supplement_with_ocr_elements=True,
-        ocr_strategy="force",
-    )
-    assert Source.OCR_TESSERACT in {e.source for e in doc.pages[0].elements}
-
-
-=======
->>>>>>> ffb1f0bc
 class MockLayoutModel:
     def __init__(self, layout):
         self.layout_return = layout
@@ -179,126 +132,6 @@
         pass
 
 
-<<<<<<< HEAD
-@pytest.mark.skipif(skip_outside_ci, reason="Skipping paddle test run outside of CI")
-def test_get_page_elements_with_paddle_ocr(monkeypatch):
-    monkeypatch.setenv("ENTIRE_PAGE_OCR", "paddle")
-    text_block = layout.TextRegion.from_coords(2, 4, 6, 8, text=None)
-    image_block = layout.ImageTextRegion.from_coords(8, 14, 16, 18)
-    doc_initial_layout = [text_block, image_block]
-    text_layoutelement = layoutelement.LayoutElement.from_coords(
-        2,
-        4,
-        6,
-        8,
-        text=None,
-        type="UncategorizedText",
-    )
-    image_layoutelement = layoutelement.LayoutElement.from_coords(
-        8,
-        14,
-        16,
-        18,
-        text=None,
-        type="Image",
-    )
-    doc_final_layout = [text_layoutelement, image_layoutelement]
-
-    monkeypatch.setattr(detectron2, "is_detectron2_available", lambda *args: True)
-    monkeypatch.setattr(elements, "ocr", lambda *args, **kwargs: "An Even Catchier Title")
-
-    image = Image.fromarray(np.random.randint(12, 14, size=(40, 10, 3)), mode="RGB")
-    page = layout.PageLayout(
-        number=0,
-        image=image,
-        layout=doc_initial_layout,
-        detection_model=MockLayoutModel(doc_final_layout),
-        # Note(yuming): there are differnt language codes for same language
-        # between paddle and tesseract
-        ocr_languages="en",
-    )
-    page.get_elements_with_detection_model()
-
-    assert str(page) == "\n\nAn Even Catchier Title"
-
-
-def test_get_page_elements_with_tesseract_ocr(monkeypatch):
-    monkeypatch.setenv("ENTIRE_PAGE_OCR", "tesseract")
-    text_block = layout.TextRegion.from_coords(2, 4, 6, 8, text=None)
-    image_block = layout.ImageTextRegion.from_coords(8, 14, 16, 18)
-    doc_initial_layout = [text_block, image_block]
-    text_layoutelement = layoutelement.LayoutElement.from_coords(
-        2,
-        4,
-        6,
-        8,
-        text=None,
-        type="UncategorizedText",
-    )
-    image_layoutelement = layoutelement.LayoutElement.from_coords(
-        8,
-        14,
-        16,
-        18,
-        text=None,
-        type="Image",
-    )
-    doc_final_layout = [text_layoutelement, image_layoutelement]
-
-    monkeypatch.setattr(detectron2, "is_detectron2_available", lambda *args: True)
-    monkeypatch.setattr(elements, "ocr", lambda *args, **kwargs: "An Even Catchier Title")
-
-    image = Image.fromarray(np.random.randint(12, 14, size=(40, 10, 3)), mode="RGB")
-    page = layout.PageLayout(
-        number=0,
-        image=image,
-        layout=doc_initial_layout,
-        detection_model=MockLayoutModel(doc_final_layout),
-    )
-    page.get_elements_with_detection_model()
-
-    assert str(page) == "\n\nAn Even Catchier Title"
-
-
-def test_get_page_elements_with_ocr_invalid_entrie_page_ocr(monkeypatch):
-    monkeypatch.setenv("ENTIRE_PAGE_OCR", "invalid_entire_page_ocr")
-    text_block = layout.TextRegion.from_coords(2, 4, 6, 8, text=None)
-    image_block = layout.ImageTextRegion.from_coords(8, 14, 16, 18)
-    doc_initial_layout = [text_block, image_block]
-    text_layoutelement = layoutelement.LayoutElement.from_coords(
-        2,
-        4,
-        6,
-        8,
-        text=None,
-        type="UncategorizedText",
-    )
-    image_layoutelement = layoutelement.LayoutElement.from_coords(
-        8,
-        14,
-        16,
-        18,
-        text=None,
-        type="Image",
-    )
-    doc_final_layout = [text_layoutelement, image_layoutelement]
-
-    monkeypatch.setattr(detectron2, "is_detectron2_available", lambda *args: True)
-    monkeypatch.setattr(elements, "ocr", lambda *args, **kwargs: "An Even Catchier Title")
-
-    image = Image.fromarray(np.random.randint(12, 14, size=(40, 10, 3)), mode="RGB")
-    page = layout.PageLayout(
-        number=0,
-        image=image,
-        layout=doc_initial_layout,
-        detection_model=MockLayoutModel(doc_final_layout),
-    )
-    with pytest.raises(ValueError):
-        page.get_elements_with_detection_model()
-
-
-=======
->>>>>>> ffb1f0bc
 def test_read_pdf(monkeypatch, mock_initial_layout, mock_final_layout, mock_image):
     with tempfile.TemporaryDirectory() as tmpdir:
         image_path1 = os.path.join(tmpdir, "mock1.jpg")
@@ -446,34 +279,6 @@
         return MockLayout()
 
 
-<<<<<<< HEAD
-@pytest.mark.parametrize(
-    ("block_text", "layout_texts", "expected_text"),
-    [
-        ("no ocr", ["pieced", "together", "group"], "no ocr"),
-        (None, ["pieced", "together", "group"], "pieced together group"),
-    ],
-)
-def test_get_element_from_block(block_text, layout_texts, mock_image, expected_text):
-    with patch("unstructured_inference.inference.elements.ocr", return_value="ocr"):
-        block = layout.TextRegion.from_coords(0, 0, 10, 10, text=block_text)
-        captured_layout = [
-            layout.TextRegion.from_coords(i + 1, i + 1, i + 2, i + 2, text=text)
-            for i, text in enumerate(layout_texts)
-        ]
-        assert (
-            layout.get_element_from_block(block, mock_image, captured_layout).text == expected_text
-        )
-
-
-def test_get_elements_from_block_raises():
-    with pytest.raises(ValueError):
-        block = layout.TextRegion.from_coords(0, 0, 10, 10, text=None)
-        layout.get_element_from_block(block, None, None)
-
-
-=======
->>>>>>> ffb1f0bc
 @pytest.mark.parametrize("filetype", ["png", "jpg", "tiff"])
 def test_from_image_file(monkeypatch, mock_final_layout, filetype):
     def mock_get_elements(self, *args, **kwargs):
@@ -700,40 +505,12 @@
         check_annotated_image()
 
 
-<<<<<<< HEAD
-def test_textregion_returns_empty_ocr_never(mock_image):
-    tr = elements.TextRegion.from_coords(0, 0, 24, 24)
-    assert tr.extract_text(objects=None, image=mock_image, ocr_strategy="never") == ""
-
-
-=======
->>>>>>> ffb1f0bc
 @pytest.mark.parametrize(("text", "expected"), [("asdf", "asdf"), (None, "")])
 def test_embedded_text_region(text, expected):
     etr = elements.EmbeddedTextRegion.from_coords(0, 0, 24, 24, text=text)
     assert etr.extract_text(objects=None) == expected
 
 
-<<<<<<< HEAD
-@pytest.mark.parametrize(
-    ("text", "ocr_strategy", "expected"),
-    [
-        (None, "never", ""),
-        (None, "always", "asdf"),
-        ("i have text", "never", "i have text"),
-        ("i have text", "always", "i have text"),
-    ],
-)
-def test_image_text_region(text, ocr_strategy, expected, mock_image):
-    itr = elements.ImageTextRegion.from_coords(0, 0, 24, 24, text=text)
-    with patch.object(elements, "ocr", return_value="asdf"):
-        assert (
-            itr.extract_text(objects=None, image=mock_image, ocr_strategy=ocr_strategy) == expected
-        )
-
-
-=======
->>>>>>> ffb1f0bc
 class MockDetectionModel(layout.UnstructuredObjectDetectionModel):
     def initialize(self, *args, **kwargs):
         pass
@@ -919,19 +696,4 @@
         # is a blank image with all pixels white
         assert img.mean() == 255.0
     except ValueError:
-        assert not should_complete
-
-
-@pytest.fixture()
-def ocr_results():
-    out = [[[[(1, 2), (3, 4)], ["test"]]]]
-    return out
-
-
-def test_parse_ocr_data_paddle(ocr_results):
-    el, *_ = layout.parse_ocr_data_paddle(ocr_results)
-    assert el.bbox.x1 == 1
-    assert el.bbox.x2 == 3
-    assert el.bbox.y1 == 2
-    assert el.bbox.y2 == 4
-    assert el.text == "test"+        assert not should_complete