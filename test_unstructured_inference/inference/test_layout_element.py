--- conflicted
+++ resolved
@@ -1,13 +1,6 @@
 import pytest
 
-<<<<<<< HEAD
-from unstructured_inference.inference.layoutelement import (
-    LayoutElement,
-)
-=======
-from unstructured_inference.constants import Source
 from unstructured_inference.inference.layoutelement import LayoutElement, TextRegion
->>>>>>> ae5c2a84
 
 
 @pytest.mark.parametrize("is_table", [False, True])
@@ -49,29 +42,4 @@
     expected = LayoutElement.from_coords(100, 100, 300, 300)
     region = TextRegion(bbox=mock_rectangle)
 
-<<<<<<< HEAD
-    assert LayoutElement.from_region(mock_rectangle) == expected
-=======
-    assert LayoutElement.from_region(region) == expected
-
-
-def test_layout_element_from_lp_textblock():
-    mock_text_block = TextBlock(
-        block=LPRectangle(100, 100, 300, 300),
-        text="Sample Text",
-        type="Text",
-        score=0.99,
-    )
-
-    expected = LayoutElement.from_coords(
-        100,
-        100,
-        300,
-        300,
-        text="Sample Text",
-        source=Source.DETECTRON2_LP,
-        type="Text",
-        prob=0.99,
-    )
-    assert LayoutElement.from_lp_textblock(mock_text_block) == expected
->>>>>>> ae5c2a84
+    assert LayoutElement.from_region(region) == expected