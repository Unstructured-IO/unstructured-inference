--- conflicted
+++ resolved
@@ -8,11 +8,8 @@
 from unstructured_inference import api
 from unstructured_inference.models import base as models
 from unstructured_inference.inference.layout import DocumentLayout
-<<<<<<< HEAD
 import unstructured_inference.models.detectron2 as detectron2
 from unstructured_inference.models.yolox import yolox_local_inference  # DocumentLayout #maybe
-=======
->>>>>>> 5d848590
 
 
 class MockModel:
@@ -40,23 +37,8 @@
         ("image", "png", {"model": "fake_model"}, raise_unknown_model_exception, 422),
     ],
 )
-<<<<<<< HEAD
-def test_layout_parsing_api(monkeypatch, filetype, ext, data, response_code):
-    monkeypatch.setattr(
-        models, "load_detectron_model", lambda *args, **kwargs: MockModel(*args, **kwargs)
-    )
-    monkeypatch.setattr(detectron2, "hf_hub_download", lambda *args, **kwargs: "fake-path")
-    monkeypatch.setattr(detectron2, "is_detectron2_available", lambda *args: True)
-    monkeypatch.setattr(
-        DocumentLayout, "from_file", lambda *args, **kwargs: DocumentLayout.from_pages([])
-    )
-    monkeypatch.setattr(
-        DocumentLayout, "from_image_file", lambda *args, **kwargs: DocumentLayout.from_pages([])
-    )
-=======
 def test_layout_parsing_api(monkeypatch, filetype, ext, data, process_func, expected_response_code):
     monkeypatch.setattr(api, "process_data_with_model", process_func)
->>>>>>> 5d848590
 
     filename = os.path.join("sample-docs", f"loremipsum.{ext}")
 
@@ -80,7 +62,7 @@
 
     filename = os.path.join("sample-docs", "test-image.jpg")
 
-    client = TestClient(app)
+    client = TestClient(api.app)
     response = client.post(
         "/layout/yolox/image",
         headers={"Accept": "multipart/mixed"},
@@ -97,7 +79,7 @@
 
     filename = os.path.join("sample-docs", "loremipsum.pdf")
 
-    client = TestClient(app)
+    client = TestClient(api.app)
     response = client.post(
         "/layout/yolox/pdf",
         files={"file": (filename, open(filename, "rb"))},
@@ -113,7 +95,7 @@
 
     filename = os.path.join("sample-docs", "non-embedded.pdf")
 
-    client = TestClient(app)
+    client = TestClient(api.app)
     response = client.post(
         "/layout/yolox/pdf",
         files={"file": (filename, open(filename, "rb"))},
