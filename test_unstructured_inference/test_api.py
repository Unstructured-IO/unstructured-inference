--- conflicted
+++ resolved
@@ -5,16 +5,11 @@
 import pytest
 from fastapi.testclient import TestClient
 
-<<<<<<< HEAD
-=======
 from unstructured_inference.api import app
 from unstructured_inference.models import base as models
 from unstructured_inference.inference.layout import DocumentLayout
->>>>>>> eb2169b2
 import unstructured_inference.models.detectron2 as detectron2
-from unstructured_inference import models
-from unstructured_inference.api import app
-from unstructured_inference.models.yolox import DocumentLayout, yolox_local_inference
+from unstructured_inference.models.yolox import yolox_local_inference  # DocumentLayout #maybe
 
 
 class MockModel:
@@ -50,27 +45,10 @@
     filename = os.path.join("sample-docs", f"loremipsum.{ext}")
 
     client = TestClient(app)
-<<<<<<< HEAD
-    response = client.post(
-        f"/layout/detectron/v1/{filetype}", files={"file": (filename, open(filename, "rb"))}
-    )
-    assert response.status_code == 200
-
     response = client.post(
         f"/layout/detectron/v1/{filetype}",
         files={"file": (filename, open(filename, "rb"))},
-        data={"model": "checkbox"},
-    )
-    assert response.status_code == 200
-
-    response = client.post(
-        f"/layout/detectron/v1/{filetype}",
-        files={"file": (filename, open(filename, "rb"))},
-        data={"model": "fake_model"},
-=======
-    response = client.post(
-        f"/layout/{filetype}", files={"file": (filename, open(filename, "rb"))}, data=data
->>>>>>> eb2169b2
+        data=data,
     )
     assert response.status_code == response_code
 
