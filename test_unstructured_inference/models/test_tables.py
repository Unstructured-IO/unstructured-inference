--- conflicted
+++ resolved
@@ -3,10 +3,7 @@
 
 import numpy as np
 import pytest
-<<<<<<< HEAD
-=======
 import torch
->>>>>>> cb2aff2e
 from PIL import Image
 from transformers.models.table_transformer.modeling_table_transformer import (
     TableTransformerDecoder,
@@ -593,7 +590,6 @@
     assert tables.cells_to_html(cells) == expected
 
 
-<<<<<<< HEAD
 def test_auto_zoom(mocker):
     spy = mocker.spy(tables, "zoom_image")
     model = tables.UnstructuredTableTransformerModel()
@@ -607,7 +603,8 @@
     )
     model.get_tokens(image)
     assert spy.call_count == 1
-=======
+
+
 def test_padded_results_has_right_dimensions(table_transformer, example_image):
     str_class_name2idx = tables.get_class_map("structure")
     # a simpler mapping so we keep all structure in the returned objs below for test
@@ -642,5 +639,4 @@
     for obj in objs[2:]:
         x1, y1, x2, y2 = obj["bbox"]
         assert max(x1, x2) < width + pad
-        assert max(y1, y2) < height + pad
->>>>>>> cb2aff2e
+        assert max(y1, y2) < height + pad