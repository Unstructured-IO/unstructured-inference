--- conflicted
+++ resolved
@@ -326,11 +326,7 @@
     assert postprocess.align_rows(rows, bbox) == output
 
 
-<<<<<<< HEAD
-@pytest.mark.skip(reason="will replace with something better next week")
-=======
 # TODO: break this test down so it doesn't account for nearly 8% of test coverage
->>>>>>> 7cd724a3
 @pytest.mark.parametrize(
     ("model_path", "platform_type"),
     [
