import logging
import os
from random import randint
from unittest.mock import PropertyMock, patch

import pytest
from PIL import Image

from unstructured_inference.inference import elements
from unstructured_inference.inference.layoutelement import (
    LocationlessLayoutElement,
    separate,
)

skip_outside_ci = os.getenv("CI", "").lower() in {"", "false", "f", "0"}


def intersect_brute(rect1, rect2):
    return any(
        (rect2.x1 <= x <= rect2.x2) and (rect2.y1 <= y <= rect2.y2)
        for x in range(rect1.x1, rect1.x2 + 1)
        for y in range(rect1.y1, rect1.y2 + 1)
    )


def rand_rect(size=10):
    x1 = randint(0, 30 - size)
    y1 = randint(0, 30 - size)
    return elements.Rectangle(x1, y1, x1 + size, y1 + size)


@pytest.mark.parametrize("second_size", [10, 20])
def test_intersects(second_size):
    for _ in range(1000):
        rect1 = rand_rect()
        rect2 = rand_rect(second_size)
        assert intersect_brute(rect1, rect2) == rect1.intersects(rect2) == rect2.intersects(rect1)
        if rect1.intersects(rect2):
            if rect1.is_in(rect2):
                assert rect1.intersection(rect2) == rect1 == rect2.intersection(rect1)
            elif rect2.is_in(rect1):
                assert rect2.intersection(rect1) == rect2
            else:
                x1 = max(rect1.x1, rect2.x1)
                x2 = min(rect1.x2, rect2.x2)
                y1 = max(rect1.y1, rect2.y1)
                y2 = min(rect1.y2, rect2.y2)
                intersection = elements.Rectangle(x1, y1, x2, y2)
                assert rect1.intersection(rect2) == intersection == rect2.intersection(rect1)
        else:
            assert rect1.intersection(rect2) is None
            assert rect2.intersection(rect1) is None


def test_intersection_of_lots_of_rects():
    for _ in range(1000):
        n_rects = 10
        rects = [rand_rect(6) for _ in range(n_rects)]
        intersection_mtx = elements.intersections(*rects)
        for i in range(n_rects):
            for j in range(n_rects):
                assert (
                    intersect_brute(rects[i], rects[j])
                    == intersection_mtx[i, j]
                    == intersection_mtx[j, i]
                )


def test_rectangle_width_height():
    for _ in range(1000):
        x1 = randint(0, 50)
        x2 = randint(x1 + 1, 100)
        y1 = randint(0, 50)
        y2 = randint(y1 + 1, 100)
        rect = elements.Rectangle(x1, y1, x2, y2)
        assert rect.width == x2 - x1
        assert rect.height == y2 - y1


def test_minimal_containing_rect():
    for _ in range(1000):
        rect1 = rand_rect()
        rect2 = rand_rect()
        big_rect = elements.minimal_containing_region(rect1, rect2)
        for decrease_attr in ["x1", "y1", "x2", "y2"]:
            almost_as_big_rect = rand_rect()
            mod = 1 if decrease_attr.endswith("1") else -1
            for attr in ["x1", "y1", "x2", "y2"]:
                if attr == decrease_attr:
                    setattr(almost_as_big_rect, attr, getattr(big_rect, attr) + mod)
                else:
                    setattr(almost_as_big_rect, attr, getattr(big_rect, attr))
            assert not rect1.is_in(almost_as_big_rect) or not rect2.is_in(almost_as_big_rect)

        assert rect1.is_in(big_rect)
        assert rect2.is_in(big_rect)


def test_partition_groups_from_regions(mock_embedded_text_regions):
    words = mock_embedded_text_regions
    groups = elements.partition_groups_from_regions(words)
    assert len(groups) == 1
    sorted_groups = sorted(groups, key=lambda group: group[0].y1)
    text = "".join([el.text for el in sorted_groups[-1]])
    assert text.startswith("Layout")


def test_rectangle_area(monkeypatch):
    for _ in range(1000):
        width = randint(0, 20)
        height = randint(0, 20)
        with patch(
            "unstructured_inference.inference.elements.Rectangle.height",
            new_callable=PropertyMock,
        ) as mockheight, patch(
            "unstructured_inference.inference.elements.Rectangle.width",
            new_callable=PropertyMock,
        ) as mockwidth:
            rect = elements.Rectangle(0, 0, 0, 0)
            mockheight.return_value = height
            mockwidth.return_value = width
            assert rect.area == width * height


def test_rectangle_iou():
    for _ in range(1000):
        rect1 = rand_rect()
        assert rect1.intersection_over_union(rect1) == 1.0
        rect2 = rand_rect(20)
        assert rect1.intersection_over_union(rect2) == rect2.intersection_over_union(rect1)
        if rect1.is_in(rect2):
            assert rect1.intersection_over_union(rect2) == rect1.area / rect2.area
        elif rect2.is_in(rect1):
            assert rect1.intersection_over_union(rect2) == rect2.area / rect1.area
        else:
            if rect1.intersection(rect2) is None:
                assert rect1.intersection_over_union(rect2) == 0.0
            else:
                intersection = rect1.intersection(rect2).area
                assert rect1.intersection_over_union(rect2) == intersection / (
                    rect1.area + rect2.area - intersection
                )


def test_midpoints():
    for _ in range(1000):
        x2 = randint(0, 100)
        y2 = randint(0, 100)
        rect1 = elements.Rectangle(0, 0, x2, y2)
        assert rect1.x_midpoint == x2 / 2.0
        assert rect1.y_midpoint == y2 / 2.0
        x_offset = randint(0, 50)
        y_offset = randint(0, 50)
        rect2 = elements.Rectangle(x_offset, y_offset, x2 + x_offset, y2 + y_offset)
        assert rect2.x_midpoint == (x2 / 2.0) + x_offset
        assert rect2.y_midpoint == (y2 / 2.0) + y_offset


def test_is_disjoint():
    for _ in range(1000):
        a = randint(0, 100)
        b = randint(a + 1, 200)
        c = randint(b + 1, 300)
        d = randint(c + 1, 400)
        e = randint(0, 100)
        f = randint(e, 200)
        g = randint(0, 100)
        h = randint(g, 200)
        rect1 = elements.Rectangle(a, e, b, f)
        rect2 = elements.Rectangle(c, g, d, h)
        assert rect1.is_disjoint(rect2)
        assert rect2.is_disjoint(rect1)
        rect3 = elements.Rectangle(e, a, f, b)
        rect4 = elements.Rectangle(g, c, h, d)
        assert rect3.is_disjoint(rect4)
        assert rect4.is_disjoint(rect3)


@pytest.mark.parametrize(
    ("rect1", "rect2", "expected"),
    [
        (elements.Rectangle(0, 0, 100, 200), elements.Rectangle(0, 0, 60, 150), 1.0),
        (elements.Rectangle(0, 0, 100, 100), elements.Rectangle(150, 150, 200, 200), 0.0),
        (elements.Rectangle(0, 0, 100, 100), elements.Rectangle(50, 50, 150, 150), 0.25),
        (elements.Rectangle(0, 0, 100, 100), elements.Rectangle(20, 20, 120, 40), 0.8),
    ],
)
def test_intersection_over_min(
    rect1: elements.Rectangle,
    rect2: elements.Rectangle,
    expected: float,
):
    assert (
        rect1.intersection_over_minimum(rect2) == rect2.intersection_over_minimum(rect1) == expected
    )


<<<<<<< HEAD
def test_grow_region_to_match_region():
    from unstructured_inference.inference.elements import Rectangle, grow_region_to_match_region

    a = Rectangle(1, 1, 2, 2)
    b = Rectangle(1, 1, 5, 5)
    grow_region_to_match_region(a, b)
    assert a == Rectangle(1, 1, 5, 5)


def test_LocationlessLayoutElement():
    text = "Testing text"
    type = "Type"
    e = LocationlessLayoutElement(text, type)
    assert e.to_dict() == {"text": text, "type": type}


@pytest.mark.parametrize(
    ("rect1", "rect2", "expected"),
    [
        (elements.Rectangle(0, 0, 5, 5), elements.Rectangle(3, 3, 5.1, 5.1), True),
        (elements.Rectangle(0, 0, 5, 5), elements.Rectangle(3, 3, 5.2, 5.2), True),
        (elements.Rectangle(0, 0, 5, 5), elements.Rectangle(7, 7, 10, 10), False),
    ],
)
def test_is_almost_subregion_of(rect1, rect2, expected):
    assert expected == rect2.is_almost_subregion_of(rect1)


@pytest.mark.parametrize(
    ("rect1", "rect2"),
    [
        (elements.Rectangle(0, 0, 5, 5), elements.Rectangle(3, 3, 6, 6)),
        (elements.Rectangle(0, 0, 5, 5), elements.Rectangle(6, 6, 8, 8)),
    ],
)
def test_separate(rect1, rect2):
    separate(rect1, rect2)

    assert not rect1.intersects(rect2)


=======
@pytest.mark.skipif(skip_outside_ci, reason="Skipping paddle test run outside of CI")
>>>>>>> bfb90e32
def test_ocr_paddle(monkeypatch, caplog):
    monkeypatch.setenv("ENTIRE_PAGE_OCR", "paddle")
    image = Image.new("RGB", (100, 100), (255, 255, 255))
    text_block = elements.TextRegion(0, 0, 50, 50)
    # Note(yuming): paddle result is currently non-deterministic on ci
    # so don't check result like `assert result == ""`
    # use logger info to confirm we are using paddle instead
    with caplog.at_level(logging.INFO):
        _ = elements.ocr(text_block, image, languages="en")
        assert "paddle" in caplog.text<|MERGE_RESOLUTION|>--- conflicted
+++ resolved
@@ -195,7 +195,6 @@
     )
 
 
-<<<<<<< HEAD
 def test_grow_region_to_match_region():
     from unstructured_inference.inference.elements import Rectangle, grow_region_to_match_region
 
@@ -237,9 +236,7 @@
     assert not rect1.intersects(rect2)
 
 
-=======
 @pytest.mark.skipif(skip_outside_ci, reason="Skipping paddle test run outside of CI")
->>>>>>> bfb90e32
 def test_ocr_paddle(monkeypatch, caplog):
     monkeypatch.setenv("ENTIRE_PAGE_OCR", "paddle")
     image = Image.new("RGB", (100, 100), (255, 255, 255))
