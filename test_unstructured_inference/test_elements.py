--- conflicted
+++ resolved
@@ -195,7 +195,6 @@
     )
 
 
-<<<<<<< HEAD
 # @pytest.mark.skipif(skip_outside_ci, reason="Skipping paddle test run outside of CI")
 # def test_ocr_paddle(monkeypatch, caplog):
 #     monkeypatch.setenv("ENTIRE_PAGE_OCR", "paddle")
@@ -207,7 +206,8 @@
 #     with caplog.at_level(logging.INFO):
 #         _ = elements.ocr(text_block, image, languages="en")
 #         assert "paddle" in caplog.text
-=======
+
+
 def test_grow_region_to_match_region():
     from unstructured_inference.inference.elements import Rectangle, grow_region_to_match_region
 
@@ -252,18 +252,4 @@
 def test_separate(rect1, rect2):
     separate(rect1, rect2)
 
-    # assert not rect1.intersects(rect2) #TODO: fix this test
-
-
-@pytest.mark.skipif(skip_outside_ci, reason="Skipping paddle test run outside of CI")
-def test_ocr_paddle(monkeypatch, caplog):
-    monkeypatch.setenv("ENTIRE_PAGE_OCR", "paddle")
-    image = Image.new("RGB", (100, 100), (255, 255, 255))
-    text_block = elements.TextRegion(0, 0, 50, 50)
-    # Note(yuming): paddle result is currently non-deterministic on ci
-    # so don't check result like `assert result == ""`
-    # use logger info to confirm we are using paddle instead
-    with caplog.at_level(logging.INFO):
-        _ = elements.ocr(text_block, image, languages="en")
-        assert "paddle" in caplog.text
->>>>>>> cf15726a
+    # assert not rect1.intersects(rect2) #TODO: fix this test