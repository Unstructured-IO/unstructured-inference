--- conflicted
+++ resolved
@@ -227,21 +227,4 @@
 def test_separate(rect1, rect2):
     separate(rect1, rect2)
 
-<<<<<<< HEAD
-    # assert not rect1.intersects(rect2) #TODO: fix this test
-
-
-@pytest.mark.skipif(skip_outside_ci, reason="Skipping paddle test run outside of CI")
-def test_ocr_paddle(monkeypatch, caplog):
-    monkeypatch.setenv("ENTIRE_PAGE_OCR", "paddle")
-    image = Image.new("RGB", (100, 100), (255, 255, 255))
-    text_block = elements.TextRegion.from_coords(0, 0, 50, 50)
-    # Note(yuming): paddle result is currently non-deterministic on ci
-    # so don't check result like `assert result == ""`
-    # use logger info to confirm we are using paddle instead
-    with caplog.at_level(logging.INFO):
-        _ = elements.ocr(text_block, image, languages="en")
-        assert "paddle" in caplog.text
-=======
-    # assert not rect1.intersects(rect2) #TODO: fix this test
->>>>>>> ffb1f0bc
+    # assert not rect1.intersects(rect2) #TODO: fix this test