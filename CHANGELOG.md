--- conflicted
+++ resolved
@@ -1,12 +1,4 @@
-<<<<<<< HEAD
-## 0.3.0
-
-* Added YoloX model for layout detection
-
-## 0.2.4-dev1
-=======
 ## 0.2.5-dev0
->>>>>>> eb2169b2
 
 * Add generic model interface
 
