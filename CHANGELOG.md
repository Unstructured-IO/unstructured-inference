<<<<<<< HEAD
## 0.5.24

* table structure detection now pads the input image by 25 pixels in all 4 directions to improve its recall
=======
## 0.5.25

* fix a bug where `cells_to_html` doesn't handle cells spanning multiple rows properly

## 0.5.24

* remove `cv2` preprocessing step before OCR step in table transformer
>>>>>>> 52c5bea0

## 0.5.23

* Add functionality to bring back embedded images in PDF

## 0.5.22

* Add object-detection classification probabilities to LayoutElement for all currently implemented object detection models

## 0.5.21

* adds `safe_division` to replae 0 with machine epsilon for `float` to avoid division by 0
* apply `safe_division` to area overlap calculations in `unstructured_inference/inference/elements.py`

## 0.5.20

* Adds YoloX quantized model

## 0.5.19

* Add functionality to supplement detected layout with elements from the full page OCR
* Add functionality to annotate any layout(extracted, inferred, OCR) on a page

## 0.5.18

* Fix for incorrect type assignation at ingest test

## 0.5.17

* Use `OMP_THREAD_LIMIT` to improve tesseract performance

## 0.5.16

* Fix to no longer create a directory for storing processed images
* Hot-load images for annotation

## 0.5.15

* Handle an uncaught TesseractError

## 0.5.14

* Add TIFF test file and TIFF filetype to `test_from_image_file` in `test_layout`

## 0.5.13

* Fix extracted image elements being included in layout merge

## 0.5.12

* Add multipage TIFF extraction support
* Fix a pdfminer error when using `process_data_with_model`

## 0.5.11

* Add warning when chipper is used with < 300 DPI
* Use None default for dpi so defaults can be properly handled upstream

## 0.5.10

* Implement full-page OCR

## 0.5.9

* Handle exceptions from Tesseract

## 0.5.8

* Add alternative architecture for detectron2 (but default is unchanged)
* Updates:

| Library       | From      | To       |
|---------------|-----------|----------|
| transformers  | 4.29.2    | 4.30.2   |
| opencv-python | 4.7.0.72  | 4.8.0.74 |
| ipython       | 8.12.2    | 8.14.0   |

* Cache named models that have been loaded

## 0.5.7

* hotfix to handle issue storing images in a new dir when the pdf has no file extension

## 0.5.6

* Update the `annotate` and `_get_image_array` methods of `PageLayout` to get the image from the `image_path` property if the `image` property is `None`.
* Add functionality to store pdf images for later use.
* Add `image_metadata` property to `PageLayout` & set `page.image` to None to reduce memory usage.
* Update `DocumentLayout.from_file` to open only one image.
* Update `load_pdf` to return either Image objects or Image paths.
* Warns users that Chipper is a beta model.
* Exposed control over dpi when converting PDF to an image.
* Updated detectron2 version to avoid errors related to deprecated PIL reference

## 0.5.5

* Rename large model to chipper
* Added functionality to write images to computer storage temporarily instead of keeping them in memory for `pdf2image.convert_from_path`
* Added functionality to convert a PDF in small chunks of pages at a time for `pdf2image.convert_from_path`
* Table processing check for the area of the package to fix division by zero bug
* Added CUDA and TensorRT execution providers for yolox and detectron2onnx model.
* Warning for onnx version of detectron2 for empty pages suppresed.

## 0.5.4

* Tweak to element ordering to make it more deterministic

## 0.5.3

* Refactor for large model

## 0.5.2

* Combine inferred elements with extracted elements
* Add ruff to keep code consistent with unstructured
* Configure fallback for OCR token if paddleocr doesn't work to use tesseract

## 0.5.1

* Add annotation for pages
* Store page numbers when processing PDFs
* Hotfix to handle inference of blank pages using ONNX detectron2
* Revert ordering change to investigate examples of misordering

## 0.5.0

* Preserve image format in PIL.Image.Image when loading
* Added ONNX version of Detectron2 and make default model
* Remove API code, we don't serve this as a standalone API any more
* Update ordering logic to account for multicolumn documents.

## 0.4.4

* Fixed patches not being a package.

## 0.4.3

* Patch pdfminer.six to fix parsing bug

## 0.4.2

* Output of table extraction is now stored in `text_as_html` property rather than `text` property

## 0.4.1

* Added the ability to pass `ocr_languages` to the OCR agent for users who need
  non-English language packs.

## 0.4.0

* Added logic to partition granular elements (words, characters) by proximity
* Text extraction is now delegated to text regions rather than being handled centrally
* Fixed embedded image coordinates being interpreted differently than embedded text coordinates
* Update to how dependencies are being handled
* Update detectron2 version

## 0.3.2

* Allow extracting tables from higher level functions

## 0.3.1

* Pin protobuf version to avoid errors
* Make paddleocr an extra again

## 0.3.0

* Fix for text block detection
* Add paddleocr dependency to setup for x86_64 machines

## 0.2.14

* Suppressed processing progress bars

## 0.2.13

* Add table processing
* Change OCR logic to be aware of PDF image elements

## 0.2.12

* Fix for processing RGBA images

## 0.2.11

* Fixed some cases where image elements were not being OCR'd

## 0.2.10

* Removed control characters from tesseract output

## 0.2.9

* Removed multithreading from OCR (DocumentLayout.get_elements_from_layout)

## 0.2.8

* Refactored YoloX inference code to integrate better with framework
* Improved testing time

## 0.2.7

* Fixed duplicated load_pdf call

## 0.2.6

* Add donut model script for image prediction
* Add sample receipt and test for donut prediction

## 0.2.5

* Add YoloX model for images and PDFs
* Add generic model interface

## 0.2.4

* Download default model from huggingface
* Clarify error when trying to open file that doesn't exist as an image

## 0.2.3

* Pins the version of `opencv-python` for linux compatibility

## 0.2.2

* Add capability to process image files
* Add logic to use OCR when layout text is full of unknown characters

## 0.2.1

* Refactor to facilitate local inference
* Removes BasicConfig from logger configuration
* Implement auto model downloading

## 0.2.0

* Initial release of unstructured-inference<|MERGE_RESOLUTION|>--- conflicted
+++ resolved
@@ -1,16 +1,14 @@
-<<<<<<< HEAD
+## 0.5.26
+
+* table structure detection now pads the input image by 25 pixels in all 4 directions to improve its recall
+
+## 0.5.25
+
+* fix a bug where `cells_to_html` doesn't handle cells spanning multiple rows properly
+
 ## 0.5.24
 
-* table structure detection now pads the input image by 25 pixels in all 4 directions to improve its recall
-=======
-## 0.5.25
-
-* fix a bug where `cells_to_html` doesn't handle cells spanning multiple rows properly
-
-## 0.5.24
-
 * remove `cv2` preprocessing step before OCR step in table transformer
->>>>>>> 52c5bea0
 
 ## 0.5.23
 
