--- conflicted
+++ resolved
@@ -1,10 +1,7 @@
-## 0.5.1-dev0
+## 0.5.1-dev1
 
-<<<<<<< HEAD
 * Store page numbers when processing PDFs
-=======
 * Hotfix to handle inference of blank pages using ONNX detectron2
->>>>>>> 4dcbd9b5
 
 ## 0.5.0
 
