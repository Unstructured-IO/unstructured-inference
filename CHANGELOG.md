<<<<<<< HEAD
## 0.5.6-dev3
=======
## 0.5.8-dev0

## 0.5.7

* hotfix to handle issue storing images in a new dir when the pdf has no file extension

## 0.5.6
>>>>>>> d185e646

* Cache named models that have been lodaed
* Update the `annotate` and `_get_image_array` methods of `PageLayout` to get the image from the `image_path` property if the `image` property is `None`.
* Add functionality to store pdf images for later use.
* Add `image_metadata` property to `PageLayout` & set `page.image` to None to reduce memory usage.
* Update `DocumentLayout.from_file` to open only one image.
* Update `load_pdf` to return either Image objects or Image paths.
* Warns users that Chipper is a beta model.
* Exposed control over dpi when converting PDF to an image.
* Updated detectron2 version to avoid errors related to deprecated PIL reference

## 0.5.5

* Rename large model to chipper
* Added functionality to write images to computer storage temporarily instead of keeping them in memory for `pdf2image.convert_from_path`
* Added functionality to convert a PDF in small chunks of pages at a time for `pdf2image.convert_from_path`
* Table processing check for the area of the package to fix division by zero bug
* Added CUDA and TensorRT execution providers for yolox and detectron2onnx model.
* Warning for onnx version of detectron2 for empty pages suppresed.

## 0.5.4

* Tweak to element ordering to make it more deterministic

## 0.5.3

* Refactor for large model

## 0.5.2

* Combine inferred elements with extracted elements
* Add ruff to keep code consistent with unstructured
* Configure fallback for OCR token if paddleocr doesn't work to use tesseract

## 0.5.1

* Add annotation for pages
* Store page numbers when processing PDFs
* Hotfix to handle inference of blank pages using ONNX detectron2
* Revert ordering change to investigate examples of misordering

## 0.5.0

* Preserve image format in PIL.Image.Image when loading
* Added ONNX version of Detectron2 and make default model
* Remove API code, we don't serve this as a standalone API any more
* Update ordering logic to account for multicolumn documents.

## 0.4.4

* Fixed patches not being a package.

## 0.4.3

* Patch pdfminer.six to fix parsing bug

## 0.4.2

* Output of table extraction is now stored in `text_as_html` property rather than `text` property

## 0.4.1

* Added the ability to pass `ocr_languages` to the OCR agent for users who need
  non-English language packs.

## 0.4.0

* Added logic to partition granular elements (words, characters) by proximity
* Text extraction is now delegated to text regions rather than being handled centrally
* Fixed embedded image coordinates being interpreted differently than embedded text coordinates
* Update to how dependencies are being handled
* Update detectron2 version

## 0.3.2

* Allow extracting tables from higher level functions

## 0.3.1

* Pin protobuf version to avoid errors
* Make paddleocr an extra again

## 0.3.0

* Fix for text block detection
* Add paddleocr dependency to setup for x86_64 machines

## 0.2.14

* Suppressed processing progress bars

## 0.2.13

* Add table processing
* Change OCR logic to be aware of PDF image elements

## 0.2.12

* Fix for processing RGBA images

## 0.2.11

* Fixed some cases where image elements were not being OCR'd

## 0.2.10

* Removed control characters from tesseract output

## 0.2.9

* Removed multithreading from OCR (DocumentLayout.get_elements_from_layout)

## 0.2.8

* Refactored YoloX inference code to integrate better with framework
* Improved testing time

## 0.2.7

* Fixed duplicated load_pdf call

## 0.2.6

* Add donut model script for image prediction
* Add sample receipt and test for donut prediction

## 0.2.5

* Add YoloX model for images and PDFs
* Add generic model interface

## 0.2.4

* Download default model from huggingface
* Clarify error when trying to open file that doesn't exist as an image

## 0.2.3

* Pins the version of `opencv-python` for linux compatibility

## 0.2.2

* Add capability to process image files
* Add logic to use OCR when layout text is full of unknown characters

## 0.2.1

* Refactor to facilitate local inference
* Removes BasicConfig from logger configuration
* Implement auto model downloading

## 0.2.0

* Initial release of unstructured-inference<|MERGE_RESOLUTION|>--- conflicted
+++ resolved
@@ -1,16 +1,13 @@
-<<<<<<< HEAD
-## 0.5.6-dev3
-=======
-## 0.5.8-dev0
+## 0.5.8-dev1
+
+* Cache named models that have been lodaed
 
 ## 0.5.7
 
 * hotfix to handle issue storing images in a new dir when the pdf has no file extension
 
 ## 0.5.6
->>>>>>> d185e646
 
-* Cache named models that have been lodaed
 * Update the `annotate` and `_get_image_array` methods of `PageLayout` to get the image from the `image_path` property if the `image` property is `None`.
 * Add functionality to store pdf images for later use.
 * Add `image_metadata` property to `PageLayout` & set `page.image` to None to reduce memory usage.
