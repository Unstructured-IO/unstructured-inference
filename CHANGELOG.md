--- conflicted
+++ resolved
@@ -1,10 +1,10 @@
+## 0.2.12
+
+* Fix for processing RGBA images
+
 ## 0.2.11
 
-<<<<<<< HEAD
-* Fix for processing RGBA images
-=======
 * Fixed some cases where image elements were not being OCR'd
->>>>>>> 4814a72c
 
 ## 0.2.10
 
