<<<<<<< HEAD
## 0.6.0

* add a config class to handle parameter configurations for inference tasks; parameters in the config class can be set via environement variables
=======
## 0.5.30

* add an evaluation metric for table comparison based on token similarity
>>>>>>> 5c2acc4d

## 0.5.29-dev0

* fix paddle unit tests where `make test` fails since paddle doesn't work on M1/M2 chip locally

## 0.5.28

* add env variable `ENTIRE_PAGE_OCR` to specify using paddle or tesseract on entire page OCR

## 0.5.27

* table structure detection now pads the input image by 25 pixels in all 4 directions to improve its recall

## 0.5.26

* support paddle with both cpu and gpu and assumed it is pre-installed

## 0.5.25

* fix a bug where `cells_to_html` doesn't handle cells spanning multiple rows properly

## 0.5.24

* remove `cv2` preprocessing step before OCR step in table transformer

## 0.5.23

* Add functionality to bring back embedded images in PDF

## 0.5.22

* Add object-detection classification probabilities to LayoutElement for all currently implemented object detection models

## 0.5.21

* adds `safe_division` to replae 0 with machine epsilon for `float` to avoid division by 0
* apply `safe_division` to area overlap calculations in `unstructured_inference/inference/elements.py`

## 0.5.20

* Adds YoloX quantized model

## 0.5.19

* Add functionality to supplement detected layout with elements from the full page OCR
* Add functionality to annotate any layout(extracted, inferred, OCR) on a page

## 0.5.18

* Fix for incorrect type assignation at ingest test

## 0.5.17

* Use `OMP_THREAD_LIMIT` to improve tesseract performance

## 0.5.16

* Fix to no longer create a directory for storing processed images
* Hot-load images for annotation

## 0.5.15

* Handle an uncaught TesseractError

## 0.5.14

* Add TIFF test file and TIFF filetype to `test_from_image_file` in `test_layout`

## 0.5.13

* Fix extracted image elements being included in layout merge

## 0.5.12

* Add multipage TIFF extraction support
* Fix a pdfminer error when using `process_data_with_model`

## 0.5.11

* Add warning when chipper is used with < 300 DPI
* Use None default for dpi so defaults can be properly handled upstream

## 0.5.10

* Implement full-page OCR

## 0.5.9

* Handle exceptions from Tesseract

## 0.5.8

* Add alternative architecture for detectron2 (but default is unchanged)
* Updates:

| Library       | From      | To       |
|---------------|-----------|----------|
| transformers  | 4.29.2    | 4.30.2   |
| opencv-python | 4.7.0.72  | 4.8.0.74 |
| ipython       | 8.12.2    | 8.14.0   |

* Cache named models that have been loaded

## 0.5.7

* hotfix to handle issue storing images in a new dir when the pdf has no file extension

## 0.5.6

* Update the `annotate` and `_get_image_array` methods of `PageLayout` to get the image from the `image_path` property if the `image` property is `None`.
* Add functionality to store pdf images for later use.
* Add `image_metadata` property to `PageLayout` & set `page.image` to None to reduce memory usage.
* Update `DocumentLayout.from_file` to open only one image.
* Update `load_pdf` to return either Image objects or Image paths.
* Warns users that Chipper is a beta model.
* Exposed control over dpi when converting PDF to an image.
* Updated detectron2 version to avoid errors related to deprecated PIL reference

## 0.5.5

* Rename large model to chipper
* Added functionality to write images to computer storage temporarily instead of keeping them in memory for `pdf2image.convert_from_path`
* Added functionality to convert a PDF in small chunks of pages at a time for `pdf2image.convert_from_path`
* Table processing check for the area of the package to fix division by zero bug
* Added CUDA and TensorRT execution providers for yolox and detectron2onnx model.
* Warning for onnx version of detectron2 for empty pages suppresed.

## 0.5.4

* Tweak to element ordering to make it more deterministic

## 0.5.3

* Refactor for large model

## 0.5.2

* Combine inferred elements with extracted elements
* Add ruff to keep code consistent with unstructured
* Configure fallback for OCR token if paddleocr doesn't work to use tesseract

## 0.5.1

* Add annotation for pages
* Store page numbers when processing PDFs
* Hotfix to handle inference of blank pages using ONNX detectron2
* Revert ordering change to investigate examples of misordering

## 0.5.0

* Preserve image format in PIL.Image.Image when loading
* Added ONNX version of Detectron2 and make default model
* Remove API code, we don't serve this as a standalone API any more
* Update ordering logic to account for multicolumn documents.

## 0.4.4

* Fixed patches not being a package.

## 0.4.3

* Patch pdfminer.six to fix parsing bug

## 0.4.2

* Output of table extraction is now stored in `text_as_html` property rather than `text` property

## 0.4.1

* Added the ability to pass `ocr_languages` to the OCR agent for users who need
  non-English language packs.

## 0.4.0

* Added logic to partition granular elements (words, characters) by proximity
* Text extraction is now delegated to text regions rather than being handled centrally
* Fixed embedded image coordinates being interpreted differently than embedded text coordinates
* Update to how dependencies are being handled
* Update detectron2 version

## 0.3.2

* Allow extracting tables from higher level functions

## 0.3.1

* Pin protobuf version to avoid errors
* Make paddleocr an extra again

## 0.3.0

* Fix for text block detection
* Add paddleocr dependency to setup for x86_64 machines

## 0.2.14

* Suppressed processing progress bars

## 0.2.13

* Add table processing
* Change OCR logic to be aware of PDF image elements

## 0.2.12

* Fix for processing RGBA images

## 0.2.11

* Fixed some cases where image elements were not being OCR'd

## 0.2.10

* Removed control characters from tesseract output

## 0.2.9

* Removed multithreading from OCR (DocumentLayout.get_elements_from_layout)

## 0.2.8

* Refactored YoloX inference code to integrate better with framework
* Improved testing time

## 0.2.7

* Fixed duplicated load_pdf call

## 0.2.6

* Add donut model script for image prediction
* Add sample receipt and test for donut prediction

## 0.2.5

* Add YoloX model for images and PDFs
* Add generic model interface

## 0.2.4

* Download default model from huggingface
* Clarify error when trying to open file that doesn't exist as an image

## 0.2.3

* Pins the version of `opencv-python` for linux compatibility

## 0.2.2

* Add capability to process image files
* Add logic to use OCR when layout text is full of unknown characters

## 0.2.1

* Refactor to facilitate local inference
* Removes BasicConfig from logger configuration
* Implement auto model downloading

## 0.2.0

* Initial release of unstructured-inference<|MERGE_RESOLUTION|>--- conflicted
+++ resolved
@@ -1,12 +1,10 @@
-<<<<<<< HEAD
 ## 0.6.0
 
 * add a config class to handle parameter configurations for inference tasks; parameters in the config class can be set via environement variables
-=======
+
 ## 0.5.30
 
 * add an evaluation metric for table comparison based on token similarity
->>>>>>> 5c2acc4d
 
 ## 0.5.29-dev0
 
