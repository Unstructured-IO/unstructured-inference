--- conflicted
+++ resolved
@@ -1,13 +1,8 @@
-<<<<<<< HEAD
-## 0.5.1-dev0
+## 0.5.1-dev2
 
 * Add annotation for pages
-=======
-## 0.5.1-dev1
-
 * Store page numbers when processing PDFs
 * Hotfix to handle inference of blank pages using ONNX detectron2
->>>>>>> ff96a97c
 
 ## 0.5.0
 
