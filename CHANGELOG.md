--- conflicted
+++ resolved
@@ -1,10 +1,7 @@
-## 0.3.3-dev0
+## 0.3.3-dev1
 
-<<<<<<< HEAD
 * Update to how dependencies are being handled
-=======
 * Update detectron2 version
->>>>>>> 4275c8ac
 
 ## 0.3.2
 
