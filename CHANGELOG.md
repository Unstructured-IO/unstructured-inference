--- conflicted
+++ resolved
@@ -1,12 +1,10 @@
-<<<<<<< HEAD
-## 0.5.17-dev0
+## 0.5.18-dev0
 
 * Fix for incorrect type assignation at ingest test
-=======
+
 ## 0.5.17
 
 * Use `OMP_THREAD_LIMIT` to improve tesseract performance
->>>>>>> 080ccfaa
 
 ## 0.5.16
 
