## 0.5.24

<<<<<<< HEAD
* fix a bug where `cells_to_html` doesn't handle cells spanning multiple rows properly
=======
* remove `cv2` preprocessing step before OCR step in table transformer
>>>>>>> 7cd724a3

## 0.5.23

* Add functionality to bring back embedded images in PDF

## 0.5.22

* Add object-detection classification probabilities to LayoutElement for all currently implemented object detection models

## 0.5.21

* adds `safe_division` to replae 0 with machine epsilon for `float` to avoid division by 0
* apply `safe_division` to area overlap calculations in `unstructured_inference/inference/elements.py`

## 0.5.20

* Adds YoloX quantized model

## 0.5.19

* Add functionality to supplement detected layout with elements from the full page OCR
* Add functionality to annotate any layout(extracted, inferred, OCR) on a page

## 0.5.18

* Fix for incorrect type assignation at ingest test

## 0.5.17

* Use `OMP_THREAD_LIMIT` to improve tesseract performance

## 0.5.16

* Fix to no longer create a directory for storing processed images
* Hot-load images for annotation

## 0.5.15

* Handle an uncaught TesseractError

## 0.5.14

* Add TIFF test file and TIFF filetype to `test_from_image_file` in `test_layout`

## 0.5.13

* Fix extracted image elements being included in layout merge

## 0.5.12

* Add multipage TIFF extraction support
* Fix a pdfminer error when using `process_data_with_model`

## 0.5.11

* Add warning when chipper is used with < 300 DPI
* Use None default for dpi so defaults can be properly handled upstream

## 0.5.10

* Implement full-page OCR

## 0.5.9

* Handle exceptions from Tesseract

## 0.5.8

* Add alternative architecture for detectron2 (but default is unchanged)
* Updates:

| Library       | From      | To       |
|---------------|-----------|----------|
| transformers  | 4.29.2    | 4.30.2   |
| opencv-python | 4.7.0.72  | 4.8.0.74 |
| ipython       | 8.12.2    | 8.14.0   |

* Cache named models that have been loaded

## 0.5.7

* hotfix to handle issue storing images in a new dir when the pdf has no file extension

## 0.5.6

* Update the `annotate` and `_get_image_array` methods of `PageLayout` to get the image from the `image_path` property if the `image` property is `None`.
* Add functionality to store pdf images for later use.
* Add `image_metadata` property to `PageLayout` & set `page.image` to None to reduce memory usage.
* Update `DocumentLayout.from_file` to open only one image.
* Update `load_pdf` to return either Image objects or Image paths.
* Warns users that Chipper is a beta model.
* Exposed control over dpi when converting PDF to an image.
* Updated detectron2 version to avoid errors related to deprecated PIL reference

## 0.5.5

* Rename large model to chipper
* Added functionality to write images to computer storage temporarily instead of keeping them in memory for `pdf2image.convert_from_path`
* Added functionality to convert a PDF in small chunks of pages at a time for `pdf2image.convert_from_path`
* Table processing check for the area of the package to fix division by zero bug
* Added CUDA and TensorRT execution providers for yolox and detectron2onnx model.
* Warning for onnx version of detectron2 for empty pages suppresed.

## 0.5.4

* Tweak to element ordering to make it more deterministic

## 0.5.3

* Refactor for large model

## 0.5.2

* Combine inferred elements with extracted elements
* Add ruff to keep code consistent with unstructured
* Configure fallback for OCR token if paddleocr doesn't work to use tesseract

## 0.5.1

* Add annotation for pages
* Store page numbers when processing PDFs
* Hotfix to handle inference of blank pages using ONNX detectron2
* Revert ordering change to investigate examples of misordering

## 0.5.0

* Preserve image format in PIL.Image.Image when loading
* Added ONNX version of Detectron2 and make default model
* Remove API code, we don't serve this as a standalone API any more
* Update ordering logic to account for multicolumn documents.

## 0.4.4

* Fixed patches not being a package.

## 0.4.3

* Patch pdfminer.six to fix parsing bug

## 0.4.2

* Output of table extraction is now stored in `text_as_html` property rather than `text` property

## 0.4.1

* Added the ability to pass `ocr_languages` to the OCR agent for users who need
  non-English language packs.

## 0.4.0

* Added logic to partition granular elements (words, characters) by proximity
* Text extraction is now delegated to text regions rather than being handled centrally
* Fixed embedded image coordinates being interpreted differently than embedded text coordinates
* Update to how dependencies are being handled
* Update detectron2 version

## 0.3.2

* Allow extracting tables from higher level functions

## 0.3.1

* Pin protobuf version to avoid errors
* Make paddleocr an extra again

## 0.3.0

* Fix for text block detection
* Add paddleocr dependency to setup for x86_64 machines

## 0.2.14

* Suppressed processing progress bars

## 0.2.13

* Add table processing
* Change OCR logic to be aware of PDF image elements

## 0.2.12

* Fix for processing RGBA images

## 0.2.11

* Fixed some cases where image elements were not being OCR'd

## 0.2.10

* Removed control characters from tesseract output

## 0.2.9

* Removed multithreading from OCR (DocumentLayout.get_elements_from_layout)

## 0.2.8

* Refactored YoloX inference code to integrate better with framework
* Improved testing time

## 0.2.7

* Fixed duplicated load_pdf call

## 0.2.6

* Add donut model script for image prediction
* Add sample receipt and test for donut prediction

## 0.2.5

* Add YoloX model for images and PDFs
* Add generic model interface

## 0.2.4

* Download default model from huggingface
* Clarify error when trying to open file that doesn't exist as an image

## 0.2.3

* Pins the version of `opencv-python` for linux compatibility

## 0.2.2

* Add capability to process image files
* Add logic to use OCR when layout text is full of unknown characters

## 0.2.1

* Refactor to facilitate local inference
* Removes BasicConfig from logger configuration
* Implement auto model downloading

## 0.2.0

* Initial release of unstructured-inference<|MERGE_RESOLUTION|>--- conflicted
+++ resolved
@@ -1,10 +1,10 @@
+## 0.5.25
+
+* fix a bug where `cells_to_html` doesn't handle cells spanning multiple rows properly
+
 ## 0.5.24
 
-<<<<<<< HEAD
-* fix a bug where `cells_to_html` doesn't handle cells spanning multiple rows properly
-=======
 * remove `cv2` preprocessing step before OCR step in table transformer
->>>>>>> 7cd724a3
 
 ## 0.5.23
 
