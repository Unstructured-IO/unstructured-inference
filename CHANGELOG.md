<<<<<<< HEAD
## 0.5.11-dev0

* Fix extracted image elements being included in layout merge
=======
## 0.5.12

* Fix a pdfminer error when using `process_data_with_model`
>>>>>>> ae73cf8c

## 0.5.11

* Add warning when chipper is used with < 300 DPI
* Use None default for dpi so defaults can be properly handled upstream

## 0.5.10

* Implement full-page OCR

## 0.5.9

* Handle exceptions from Tesseract

## 0.5.8

* Add alternative architecture for detectron2 (but default is unchanged)
* Updates:

| Library       | From      | To       |
|---------------|-----------|----------|
| transformers  | 4.29.2    | 4.30.2   |
| opencv-python | 4.7.0.72  | 4.8.0.74 |
| ipython       | 8.12.2    | 8.14.0   |

* Cache named models that have been loaded

## 0.5.7

* hotfix to handle issue storing images in a new dir when the pdf has no file extension

## 0.5.6

* Update the `annotate` and `_get_image_array` methods of `PageLayout` to get the image from the `image_path` property if the `image` property is `None`.
* Add functionality to store pdf images for later use.
* Add `image_metadata` property to `PageLayout` & set `page.image` to None to reduce memory usage.
* Update `DocumentLayout.from_file` to open only one image.
* Update `load_pdf` to return either Image objects or Image paths.
* Warns users that Chipper is a beta model.
* Exposed control over dpi when converting PDF to an image.
* Updated detectron2 version to avoid errors related to deprecated PIL reference

## 0.5.5

* Rename large model to chipper
* Added functionality to write images to computer storage temporarily instead of keeping them in memory for `pdf2image.convert_from_path`
* Added functionality to convert a PDF in small chunks of pages at a time for `pdf2image.convert_from_path`
* Table processing check for the area of the package to fix division by zero bug
* Added CUDA and TensorRT execution providers for yolox and detectron2onnx model.
* Warning for onnx version of detectron2 for empty pages suppresed.

## 0.5.4

* Tweak to element ordering to make it more deterministic

## 0.5.3

* Refactor for large model

## 0.5.2

* Combine inferred elements with extracted elements
* Add ruff to keep code consistent with unstructured
* Configure fallback for OCR token if paddleocr doesn't work to use tesseract

## 0.5.1

* Add annotation for pages
* Store page numbers when processing PDFs
* Hotfix to handle inference of blank pages using ONNX detectron2
* Revert ordering change to investigate examples of misordering

## 0.5.0

* Preserve image format in PIL.Image.Image when loading
* Added ONNX version of Detectron2 and make default model
* Remove API code, we don't serve this as a standalone API any more
* Update ordering logic to account for multicolumn documents.

## 0.4.4

* Fixed patches not being a package.

## 0.4.3

* Patch pdfminer.six to fix parsing bug

## 0.4.2

* Output of table extraction is now stored in `text_as_html` property rather than `text` property

## 0.4.1

* Added the ability to pass `ocr_languages` to the OCR agent for users who need
  non-English language packs.

## 0.4.0

* Added logic to partition granular elements (words, characters) by proximity
* Text extraction is now delegated to text regions rather than being handled centrally
* Fixed embedded image coordinates being interpreted differently than embedded text coordinates
* Update to how dependencies are being handled
* Update detectron2 version

## 0.3.2

* Allow extracting tables from higher level functions

## 0.3.1

* Pin protobuf version to avoid errors
* Make paddleocr an extra again

## 0.3.0

* Fix for text block detection
* Add paddleocr dependency to setup for x86_64 machines

## 0.2.14

* Suppressed processing progress bars

## 0.2.13

* Add table processing
* Change OCR logic to be aware of PDF image elements

## 0.2.12

* Fix for processing RGBA images

## 0.2.11

* Fixed some cases where image elements were not being OCR'd

## 0.2.10

* Removed control characters from tesseract output

## 0.2.9

* Removed multithreading from OCR (DocumentLayout.get_elements_from_layout)

## 0.2.8

* Refactored YoloX inference code to integrate better with framework
* Improved testing time

## 0.2.7

* Fixed duplicated load_pdf call

## 0.2.6

* Add donut model script for image prediction
* Add sample receipt and test for donut prediction

## 0.2.5

* Add YoloX model for images and PDFs
* Add generic model interface

## 0.2.4

* Download default model from huggingface
* Clarify error when trying to open file that doesn't exist as an image

## 0.2.3

* Pins the version of `opencv-python` for linux compatibility

## 0.2.2

* Add capability to process image files
* Add logic to use OCR when layout text is full of unknown characters

## 0.2.1

* Refactor to facilitate local inference
* Removes BasicConfig from logger configuration
* Implement auto model downloading

## 0.2.0

* Initial release of unstructured-inference<|MERGE_RESOLUTION|>--- conflicted
+++ resolved
@@ -1,12 +1,10 @@
-<<<<<<< HEAD
-## 0.5.11-dev0
+## 0.5.13
 
 * Fix extracted image elements being included in layout merge
-=======
+
 ## 0.5.12
 
 * Fix a pdfminer error when using `process_data_with_model`
->>>>>>> ae73cf8c
 
 ## 0.5.11
 
