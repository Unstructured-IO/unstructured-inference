--- conflicted
+++ resolved
@@ -1,12 +1,10 @@
-<<<<<<< HEAD
-## 0.5.3-dev
+## 0.5.4-dev
 
 * Warning for onnx version of detectron2 for empty pages suppresed.
-=======
+
 ## 0.5.3
 
 * Refactor for large model
->>>>>>> bd612928
 
 ## 0.5.2
 
