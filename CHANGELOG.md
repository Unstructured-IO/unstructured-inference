<<<<<<< HEAD
## 0.5.6-dev

* Add alternative architecture for detectron2
* Updates:

| Library       | From      | To       |
|---------------|-----------|----------|
| transformers  | 4.29.2    | 4.30.2   |
| opencv-python | 4.7.0.72  | 4.8.0.74 |
| ipython       | 8.12.2    | 8.14.0   |
=======
## 0.5.6-dev1
>>>>>>> 66590e39

* Warns users that Chipper is a beta model.
* Exposed control over dpi when converting PDF to an image.

## 0.5.5

* Rename large model to chipper
* Added functionality to write images to computer storage temporarily instead of keeping them in memory for `pdf2image.convert_from_path`
* Added functionality to convert a PDF in small chunks of pages at a time for `pdf2image.convert_from_path`
* Table processing check for the area of the package to fix division by zero bug
* Added CUDA and TensorRT execution providers for yolox and detectron2onnx model.
* Warning for onnx version of detectron2 for empty pages suppresed.

## 0.5.4

* Tweak to element ordering to make it more deterministic

## 0.5.3

* Refactor for large model

## 0.5.2

* Combine inferred elements with extracted elements
* Add ruff to keep code consistent with unstructured
* Configure fallback for OCR token if paddleocr doesn't work to use tesseract

## 0.5.1

* Add annotation for pages
* Store page numbers when processing PDFs
* Hotfix to handle inference of blank pages using ONNX detectron2
* Revert ordering change to investigate examples of misordering

## 0.5.0

* Preserve image format in PIL.Image.Image when loading
* Added ONNX version of Detectron2 and make default model
* Remove API code, we don't serve this as a standalone API any more
* Update ordering logic to account for multicolumn documents.

## 0.4.4

* Fixed patches not being a package.

## 0.4.3

* Patch pdfminer.six to fix parsing bug

## 0.4.2

* Output of table extraction is now stored in `text_as_html` property rather than `text` property

## 0.4.1

* Added the ability to pass `ocr_languages` to the OCR agent for users who need
  non-English language packs.

## 0.4.0

* Added logic to partition granular elements (words, characters) by proximity
* Text extraction is now delegated to text regions rather than being handled centrally
* Fixed embedded image coordinates being interpreted differently than embedded text coordinates
* Update to how dependencies are being handled
* Update detectron2 version

## 0.3.2

* Allow extracting tables from higher level functions

## 0.3.1

* Pin protobuf version to avoid errors
* Make paddleocr an extra again

## 0.3.0

* Fix for text block detection
* Add paddleocr dependency to setup for x86_64 machines

## 0.2.14

* Suppressed processing progress bars

## 0.2.13

* Add table processing
* Change OCR logic to be aware of PDF image elements

## 0.2.12

* Fix for processing RGBA images

## 0.2.11

* Fixed some cases where image elements were not being OCR'd

## 0.2.10

* Removed control characters from tesseract output

## 0.2.9

* Removed multithreading from OCR (DocumentLayout.get_elements_from_layout)

## 0.2.8

* Refactored YoloX inference code to integrate better with framework
* Improved testing time

## 0.2.7

* Fixed duplicated load_pdf call

## 0.2.6

* Add donut model script for image prediction
* Add sample receipt and test for donut prediction

## 0.2.5

* Add YoloX model for images and PDFs
* Add generic model interface

## 0.2.4

* Download default model from huggingface
* Clarify error when trying to open file that doesn't exist as an image

## 0.2.3

* Pins the version of `opencv-python` for linux compatibility

## 0.2.2

* Add capability to process image files
* Add logic to use OCR when layout text is full of unknown characters

## 0.2.1

* Refactor to facilitate local inference
* Removes BasicConfig from logger configuration
* Implement auto model downloading

## 0.2.0

* Initial release of unstructured-inference<|MERGE_RESOLUTION|>--- conflicted
+++ resolved
@@ -1,5 +1,4 @@
-<<<<<<< HEAD
-## 0.5.6-dev
+## 0.5.6-dev1
 
 * Add alternative architecture for detectron2
 * Updates:
@@ -9,9 +8,6 @@
 | transformers  | 4.29.2    | 4.30.2   |
 | opencv-python | 4.7.0.72  | 4.8.0.74 |
 | ipython       | 8.12.2    | 8.14.0   |
-=======
-## 0.5.6-dev1
->>>>>>> 66590e39
 
 * Warns users that Chipper is a beta model.
 * Exposed control over dpi when converting PDF to an image.
