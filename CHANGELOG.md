<<<<<<< HEAD
## 0.5.28

* Add functionality to automatically scale table images so that the text height is optimum for
  `tesseract` inference
=======
## 0.5.30

* add an evaluation metric for table comparison based on token similarity

## 0.5.29-dev0

* fix paddle unit tests where `make test` fails since paddle doesn't work on M1/M2 chip locally

## 0.5.28

* add env variable `ENTIRE_PAGE_OCR` to specify using paddle or tesseract on entire page OCR
>>>>>>> 5c2acc4d

## 0.5.27

* table structure detection now pads the input image by 25 pixels in all 4 directions to improve its recall

## 0.5.26

* support paddle with both cpu and gpu and assumed it is pre-installed

## 0.5.25

* fix a bug where `cells_to_html` doesn't handle cells spanning multiple rows properly

## 0.5.24

* remove `cv2` preprocessing step before OCR step in table transformer

## 0.5.23

* Add functionality to bring back embedded images in PDF

## 0.5.22

* Add object-detection classification probabilities to LayoutElement for all currently implemented object detection models

## 0.5.21

* adds `safe_division` to replae 0 with machine epsilon for `float` to avoid division by 0
* apply `safe_division` to area overlap calculations in `unstructured_inference/inference/elements.py`

## 0.5.20

* Adds YoloX quantized model

## 0.5.19

* Add functionality to supplement detected layout with elements from the full page OCR
* Add functionality to annotate any layout(extracted, inferred, OCR) on a page

## 0.5.18

* Fix for incorrect type assignation at ingest test

## 0.5.17

* Use `OMP_THREAD_LIMIT` to improve tesseract performance

## 0.5.16

* Fix to no longer create a directory for storing processed images
* Hot-load images for annotation

## 0.5.15

* Handle an uncaught TesseractError

## 0.5.14

* Add TIFF test file and TIFF filetype to `test_from_image_file` in `test_layout`

## 0.5.13

* Fix extracted image elements being included in layout merge

## 0.5.12

* Add multipage TIFF extraction support
* Fix a pdfminer error when using `process_data_with_model`

## 0.5.11

* Add warning when chipper is used with < 300 DPI
* Use None default for dpi so defaults can be properly handled upstream

## 0.5.10

* Implement full-page OCR

## 0.5.9

* Handle exceptions from Tesseract

## 0.5.8

* Add alternative architecture for detectron2 (but default is unchanged)
* Updates:

| Library       | From      | To       |
|---------------|-----------|----------|
| transformers  | 4.29.2    | 4.30.2   |
| opencv-python | 4.7.0.72  | 4.8.0.74 |
| ipython       | 8.12.2    | 8.14.0   |

* Cache named models that have been loaded

## 0.5.7

* hotfix to handle issue storing images in a new dir when the pdf has no file extension

## 0.5.6

* Update the `annotate` and `_get_image_array` methods of `PageLayout` to get the image from the `image_path` property if the `image` property is `None`.
* Add functionality to store pdf images for later use.
* Add `image_metadata` property to `PageLayout` & set `page.image` to None to reduce memory usage.
* Update `DocumentLayout.from_file` to open only one image.
* Update `load_pdf` to return either Image objects or Image paths.
* Warns users that Chipper is a beta model.
* Exposed control over dpi when converting PDF to an image.
* Updated detectron2 version to avoid errors related to deprecated PIL reference

## 0.5.5

* Rename large model to chipper
* Added functionality to write images to computer storage temporarily instead of keeping them in memory for `pdf2image.convert_from_path`
* Added functionality to convert a PDF in small chunks of pages at a time for `pdf2image.convert_from_path`
* Table processing check for the area of the package to fix division by zero bug
* Added CUDA and TensorRT execution providers for yolox and detectron2onnx model.
* Warning for onnx version of detectron2 for empty pages suppresed.

## 0.5.4

* Tweak to element ordering to make it more deterministic

## 0.5.3

* Refactor for large model

## 0.5.2

* Combine inferred elements with extracted elements
* Add ruff to keep code consistent with unstructured
* Configure fallback for OCR token if paddleocr doesn't work to use tesseract

## 0.5.1

* Add annotation for pages
* Store page numbers when processing PDFs
* Hotfix to handle inference of blank pages using ONNX detectron2
* Revert ordering change to investigate examples of misordering

## 0.5.0

* Preserve image format in PIL.Image.Image when loading
* Added ONNX version of Detectron2 and make default model
* Remove API code, we don't serve this as a standalone API any more
* Update ordering logic to account for multicolumn documents.

## 0.4.4

* Fixed patches not being a package.

## 0.4.3

* Patch pdfminer.six to fix parsing bug

## 0.4.2

* Output of table extraction is now stored in `text_as_html` property rather than `text` property

## 0.4.1

* Added the ability to pass `ocr_languages` to the OCR agent for users who need
  non-English language packs.

## 0.4.0

* Added logic to partition granular elements (words, characters) by proximity
* Text extraction is now delegated to text regions rather than being handled centrally
* Fixed embedded image coordinates being interpreted differently than embedded text coordinates
* Update to how dependencies are being handled
* Update detectron2 version

## 0.3.2

* Allow extracting tables from higher level functions

## 0.3.1

* Pin protobuf version to avoid errors
* Make paddleocr an extra again

## 0.3.0

* Fix for text block detection
* Add paddleocr dependency to setup for x86_64 machines

## 0.2.14

* Suppressed processing progress bars

## 0.2.13

* Add table processing
* Change OCR logic to be aware of PDF image elements

## 0.2.12

* Fix for processing RGBA images

## 0.2.11

* Fixed some cases where image elements were not being OCR'd

## 0.2.10

* Removed control characters from tesseract output

## 0.2.9

* Removed multithreading from OCR (DocumentLayout.get_elements_from_layout)

## 0.2.8

* Refactored YoloX inference code to integrate better with framework
* Improved testing time

## 0.2.7

* Fixed duplicated load_pdf call

## 0.2.6

* Add donut model script for image prediction
* Add sample receipt and test for donut prediction

## 0.2.5

* Add YoloX model for images and PDFs
* Add generic model interface

## 0.2.4

* Download default model from huggingface
* Clarify error when trying to open file that doesn't exist as an image

## 0.2.3

* Pins the version of `opencv-python` for linux compatibility

## 0.2.2

* Add capability to process image files
* Add logic to use OCR when layout text is full of unknown characters

## 0.2.1

* Refactor to facilitate local inference
* Removes BasicConfig from logger configuration
* Implement auto model downloading

## 0.2.0

* Initial release of unstructured-inference<|MERGE_RESOLUTION|>--- conflicted
+++ resolved
@@ -1,9 +1,8 @@
-<<<<<<< HEAD
-## 0.5.28
+## 0.6.1-dev
 
 * Add functionality to automatically scale table images so that the text height is optimum for
   `tesseract` inference
-=======
+
 ## 0.5.30
 
 * add an evaluation metric for table comparison based on token similarity
@@ -15,7 +14,6 @@
 ## 0.5.28
 
 * add env variable `ENTIRE_PAGE_OCR` to specify using paddle or tesseract on entire page OCR
->>>>>>> 5c2acc4d
 
 ## 0.5.27
 
