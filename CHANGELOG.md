## 0.6.2

<<<<<<< HEAD
* add a function to automatically scale table crop images based on text height so the text height is optimum for `tesseract` OCR task
* add the new image auto scaling parameters to `config.py`
=======
* move the confidence threshold for table transformer to config
>>>>>>> 35ebea79

## 0.6.1

* YoloX_quantized is now the default model. This models detects most diverse types and detect tables better than previous model.
* Since detection models tend to nest elements inside others(specifically in Tables), an algorithm has been added for reducing this 
  behavior. Now all the elements produced by detection models are disjoint and they don't produce overlapping regions, which helps 
  reduce duplicated content.
* Add `source` property to our elements, so you can know where the information was generated (OCR or detection model)

## 0.6.0

* add a config class to handle parameter configurations for inference tasks; parameters in the config class can be set via environement variables
* update behavior of `pad_image_with_background_color` so that input `pad` is applied to all sides

## 0.5.31

* Add functionality to extract and save images from the page
* Add functionality to get only "true" embedded images when extracting elements from PDF pages
* Update the layout visualization script to be able to show only image elements if need
* add an evaluation metric for table comparison based on token similarity
* fix paddle unit tests where `make test` fails since paddle doesn't work on M1/M2 chip locally

## 0.5.28

* add env variable `ENTIRE_PAGE_OCR` to specify using paddle or tesseract on entire page OCR

## 0.5.27

* table structure detection now pads the input image by 25 pixels in all 4 directions to improve its recall

## 0.5.26

* support paddle with both cpu and gpu and assumed it is pre-installed

## 0.5.25

* fix a bug where `cells_to_html` doesn't handle cells spanning multiple rows properly

## 0.5.24

* remove `cv2` preprocessing step before OCR step in table transformer

## 0.5.23

* Add functionality to bring back embedded images in PDF

## 0.5.22

* Add object-detection classification probabilities to LayoutElement for all currently implemented object detection models

## 0.5.21

* adds `safe_division` to replae 0 with machine epsilon for `float` to avoid division by 0
* apply `safe_division` to area overlap calculations in `unstructured_inference/inference/elements.py`

## 0.5.20

* Adds YoloX quantized model

## 0.5.19

* Add functionality to supplement detected layout with elements from the full page OCR
* Add functionality to annotate any layout(extracted, inferred, OCR) on a page

## 0.5.18

* Fix for incorrect type assignation at ingest test

## 0.5.17

* Use `OMP_THREAD_LIMIT` to improve tesseract performance

## 0.5.16

* Fix to no longer create a directory for storing processed images
* Hot-load images for annotation

## 0.5.15

* Handle an uncaught TesseractError

## 0.5.14

* Add TIFF test file and TIFF filetype to `test_from_image_file` in `test_layout`

## 0.5.13

* Fix extracted image elements being included in layout merge

## 0.5.12

* Add multipage TIFF extraction support
* Fix a pdfminer error when using `process_data_with_model`

## 0.5.11

* Add warning when chipper is used with < 300 DPI
* Use None default for dpi so defaults can be properly handled upstream

## 0.5.10

* Implement full-page OCR

## 0.5.9

* Handle exceptions from Tesseract

## 0.5.8

* Add alternative architecture for detectron2 (but default is unchanged)
* Updates:

| Library       | From      | To       |
|---------------|-----------|----------|
| transformers  | 4.29.2    | 4.30.2   |
| opencv-python | 4.7.0.72  | 4.8.0.74 |
| ipython       | 8.12.2    | 8.14.0   |

* Cache named models that have been loaded

## 0.5.7

* hotfix to handle issue storing images in a new dir when the pdf has no file extension

## 0.5.6

* Update the `annotate` and `_get_image_array` methods of `PageLayout` to get the image from the `image_path` property if the `image` property is `None`.
* Add functionality to store pdf images for later use.
* Add `image_metadata` property to `PageLayout` & set `page.image` to None to reduce memory usage.
* Update `DocumentLayout.from_file` to open only one image.
* Update `load_pdf` to return either Image objects or Image paths.
* Warns users that Chipper is a beta model.
* Exposed control over dpi when converting PDF to an image.
* Updated detectron2 version to avoid errors related to deprecated PIL reference

## 0.5.5

* Rename large model to chipper
* Added functionality to write images to computer storage temporarily instead of keeping them in memory for `pdf2image.convert_from_path`
* Added functionality to convert a PDF in small chunks of pages at a time for `pdf2image.convert_from_path`
* Table processing check for the area of the package to fix division by zero bug
* Added CUDA and TensorRT execution providers for yolox and detectron2onnx model.
* Warning for onnx version of detectron2 for empty pages suppresed.

## 0.5.4

* Tweak to element ordering to make it more deterministic

## 0.5.3

* Refactor for large model

## 0.5.2

* Combine inferred elements with extracted elements
* Add ruff to keep code consistent with unstructured
* Configure fallback for OCR token if paddleocr doesn't work to use tesseract

## 0.5.1

* Add annotation for pages
* Store page numbers when processing PDFs
* Hotfix to handle inference of blank pages using ONNX detectron2
* Revert ordering change to investigate examples of misordering

## 0.5.0

* Preserve image format in PIL.Image.Image when loading
* Added ONNX version of Detectron2 and make default model
* Remove API code, we don't serve this as a standalone API any more
* Update ordering logic to account for multicolumn documents.

## 0.4.4

* Fixed patches not being a package.

## 0.4.3

* Patch pdfminer.six to fix parsing bug

## 0.4.2

* Output of table extraction is now stored in `text_as_html` property rather than `text` property

## 0.4.1

* Added the ability to pass `ocr_languages` to the OCR agent for users who need
  non-English language packs.

## 0.4.0

* Added logic to partition granular elements (words, characters) by proximity
* Text extraction is now delegated to text regions rather than being handled centrally
* Fixed embedded image coordinates being interpreted differently than embedded text coordinates
* Update to how dependencies are being handled
* Update detectron2 version

## 0.3.2

* Allow extracting tables from higher level functions

## 0.3.1

* Pin protobuf version to avoid errors
* Make paddleocr an extra again

## 0.3.0

* Fix for text block detection
* Add paddleocr dependency to setup for x86_64 machines

## 0.2.14

* Suppressed processing progress bars

## 0.2.13

* Add table processing
* Change OCR logic to be aware of PDF image elements

## 0.2.12

* Fix for processing RGBA images

## 0.2.11

* Fixed some cases where image elements were not being OCR'd

## 0.2.10

* Removed control characters from tesseract output

## 0.2.9

* Removed multithreading from OCR (DocumentLayout.get_elements_from_layout)

## 0.2.8

* Refactored YoloX inference code to integrate better with framework
* Improved testing time

## 0.2.7

* Fixed duplicated load_pdf call

## 0.2.6

* Add donut model script for image prediction
* Add sample receipt and test for donut prediction

## 0.2.5

* Add YoloX model for images and PDFs
* Add generic model interface

## 0.2.4

* Download default model from huggingface
* Clarify error when trying to open file that doesn't exist as an image

## 0.2.3

* Pins the version of `opencv-python` for linux compatibility

## 0.2.2

* Add capability to process image files
* Add logic to use OCR when layout text is full of unknown characters

## 0.2.1

* Refactor to facilitate local inference
* Removes BasicConfig from logger configuration
* Implement auto model downloading

## 0.2.0

* Initial release of unstructured-inference<|MERGE_RESOLUTION|>--- conflicted
+++ resolved
@@ -1,17 +1,17 @@
-## 0.6.2
-
-<<<<<<< HEAD
+## 0.6.3
+
 * add a function to automatically scale table crop images based on text height so the text height is optimum for `tesseract` OCR task
 * add the new image auto scaling parameters to `config.py`
-=======
+
+## 0.6.2
+
 * move the confidence threshold for table transformer to config
->>>>>>> 35ebea79
 
 ## 0.6.1
 
 * YoloX_quantized is now the default model. This models detects most diverse types and detect tables better than previous model.
-* Since detection models tend to nest elements inside others(specifically in Tables), an algorithm has been added for reducing this 
-  behavior. Now all the elements produced by detection models are disjoint and they don't produce overlapping regions, which helps 
+* Since detection models tend to nest elements inside others(specifically in Tables), an algorithm has been added for reducing this
+  behavior. Now all the elements produced by detection models are disjoint and they don't produce overlapping regions, which helps
   reduce duplicated content.
 * Add `source` property to our elements, so you can know where the information was generated (OCR or detection model)
 
