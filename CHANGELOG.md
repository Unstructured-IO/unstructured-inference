--- conflicted
+++ resolved
@@ -1,16 +1,14 @@
-<<<<<<< HEAD
+## 0.6.4
+
+* Add functionality to keep extracted image elements while merging inferred layout with extracted layout
+
+## 0.6.3
+
+* fix a bug where padded table structure bounding boxes are not shifted back into the original image coordinates correctly
+
 ## 0.6.2
 
-* Add functionality to keep extracted image elements while merging inferred layout with extracted layout
-=======
-## 0.6.3
-
-* fix a bug where padded table structure bounding boxes are not shifted back into the original image coordinates correctly
-
-## 0.6.2
-
 * move the confidence threshold for table transformer to config
->>>>>>> cb2aff2e
 
 ## 0.6.1
 
