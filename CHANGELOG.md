<<<<<<< HEAD
## 0.7.20

* refactor: remove layout analysis related code
=======
## 0.7.36

fix: add input parameter validation to `fill_cells()` when converting cells to html

## 0.7.35

Fix syntax for generated HTML tables

## 0.7.34

* Reduce excessive logging

## 0.7.33

* BREAKING CHANGE: removes legacy detectron2 model
* deps: remove layoutparser optional dependencies

## 0.7.32

* refactor: remove all code related to filling inferred elements text from embedded text (pdfminer).
* bug: set the Chipper max_length variable

## 0.7.31

* refactor: remove all `cid` related code that was originally added to filter out invalid `pdfminer` text
* enhancement: Wrapped hf_hub_download with a function that checks for local file before checking HF

## 0.7.30

* fix: table transformer doesn't return multiple cells with same coordinates
*
## 0.7.29

* fix: table transformer predictions are now removed if confidence is below threshold


## 0.7.28

* feat: allow table transformer agent to return table prediction in not parsed format

## 0.7.27

* fix: remove pin from `onnxruntime` dependency.

## 0.7.26

* feat: add a set of new `ElementType`s to extend future element types recognition
* feat: allow registering of new models for inference using `unstructured_inference.models.base.register_new_model` function

## 0.7.25

* fix: replace `Rectangle.is_in()` with `Rectangle.is_almost_subregion_of()` when filling in an inferred element with embedded text
* bug: check for None in Chipper bounding box reduction
* chore: removes `install-detectron2` from the `Makefile`
* fix: convert label_map keys read from os.environment `UNSTRUCTURED_DEFAULT_MODEL_INITIALIZE_PARAMS_JSON_PATH` to int type
* feat: removes supergradients references

## 0.7.24

* fix: assign value to `text_as_html` element attribute only if `text` attribute contains HTML tags.

## 0.7.23

* fix: added handling in `UnstructuredTableTransformerModel` for if `recognize` returns an empty
  list in `run_prediction`.

## 0.7.22

* fix: add logic to handle computation of intersections betwen 2 `Rectangle`s when a `Rectangle` has `None` value in its coordinates

## 0.7.21

* fix: fix a bug where chipper, or any element extraction model based `PageLayout` object, lack `image_metadata` and other attributes that are required for downstream processing; this fix also reduces the memory overhead of using chipper model

## 0.7.20

* chipper-v3: improved table prediction
>>>>>>> 45b3be07

## 0.7.19

* refactor: remove all OCR related code

## 0.7.18

* refactor: remove all image extraction related code

## 0.7.17

* refactor: remove all `pdfminer` related code
* enhancement: improved Chipper bounding boxes

## 0.7.16

* bug: Allow supplied ONNX models to use label_map dictionary from json file

## 0.7.15

* enhancement: Enable env variables for model definition

## 0.7.14

* enhancement: Remove Super-Gradients Dependency and Allow General Onnx Models Instead

## 0.7.13

* refactor: add a class `ElementType` for the element type constants and use the constants to replace element type strings
* enhancement: support extracting elements with types `Picture` and `Figure`
* fix: update logger in table initalization where the logger info was not showing
* chore: supress UserWarning about specified model providers

## 0.7.12

* change the default model to yolox, as table output appears to be better and speed is similar to `yolox_quantized`

## 0.7.11

* chore: remove logger info for chipper since its private
* fix: update broken slack invite link in chipper logger info
* enhancement: Improve error message when # images extracted doesn't match # page layouts.
* fix: use automatic mixed precision on GPU for Chipper
* fix: chipper Table elements now match other layout models' Table element format: html representation is stored in `text_as_html` attribute and `text` attribute stores text without html tags

## 0.7.10

* Handle kwargs explicitly when needed, suppress otherwise
* fix: Reduce Chipper memory consumption on x86_64 cpus
* fix: Skips ordering elements coming from Chipper
* fix: After refactoring to introduce Chipper, annotate() wasn't able to show text with extra info from elements, this is fixed now.
* feat: add table cell and dataframe output formats to table transformer's `run_prediction` call
* breaking change: function `unstructured_inference.models.tables.recognize` no longer takes `out_html` parameter and it now only returns table cell data format (lists of dictionaries)

## 0.7.9

* Allow table model to accept optional OCR tokens

## 0.7.8

* Fix: include onnx as base dependency.

## 0.7.7

• Fix a memory leak in DonutProcessor when using large images in numpy format
• Set the right settings for beam search size > 1
• Fix a bug that in very rare cases made the last element predicted by Chipper to have a bbox = None

## 0.7.6

* fix a bug where invalid zoom factor lead to exceptions; now invalid zoom factors results in no scaling of the image

## 0.7.5

* Improved packaging

## 0.7.4

* Dynamic beam search size has been implemented for Chipper, the decoding process starts with a size = 1 and changes to size = 3 if repetitions appear.
* Fixed bug when PDFMiner predicts that an image text occupies the full page and removes annotations by Chipper.
* Added random seed to Chipper text generation to avoid differences between calls to Chipper.
* Allows user to use super-gradients model if they have a callback predict function, a yaml file with names field corresponding to classes and a path to the model weights

## 0.7.3

* Integration of Chipperv2 and additional Chipper functionality, which includes automatic detection of GPU,
bounding box prediction and hierarchical representation.
* Remove control characters from the text of all layout elements

## 0.7.2

* Sort elements extracted by `pdfminer` to get consistent result from `aggregate_by_block()`

## 0.7.1

* Download yolox_quantized from HF

## 0.7.0

* Remove all OCR related code expect the table OCR code

## 0.6.6

* Stop passing ocr_languages parameter into paddle to avoid invalid paddle language code error, this will be fixed until
we have the mapping from standard language code to paddle language code.
## 0.6.5

* Add functionality to keep extracted image elements while merging inferred layout with extracted layout
* Fix `source` property for elements generated by pdfminer.
* Add 'OCR-tesseract' and 'OCR-paddle' as sources for elements generated by OCR.

## 0.6.4

* add a function to automatically scale table crop images based on text height so the text height is optimum for `tesseract` OCR task
* add the new image auto scaling parameters to `config.py`

## 0.6.3

* fix a bug where padded table structure bounding boxes are not shifted back into the original image coordinates correctly

## 0.6.2

* move the confidence threshold for table transformer to config

## 0.6.1

* YoloX_quantized is now the default model. This models detects most diverse types and detect tables better than previous model.
* Since detection models tend to nest elements inside others(specifically in Tables), an algorithm has been added for reducing this
  behavior. Now all the elements produced by detection models are disjoint and they don't produce overlapping regions, which helps
  reduce duplicated content.
* Add `source` property to our elements, so you can know where the information was generated (OCR or detection model)

## 0.6.0

* add a config class to handle parameter configurations for inference tasks; parameters in the config class can be set via environement variables
* update behavior of `pad_image_with_background_color` so that input `pad` is applied to all sides

## 0.5.31

* Add functionality to extract and save images from the page
* Add functionality to get only "true" embedded images when extracting elements from PDF pages
* Update the layout visualization script to be able to show only image elements if need
* add an evaluation metric for table comparison based on token similarity
* fix paddle unit tests where `make test` fails since paddle doesn't work on M1/M2 chip locally

## 0.5.28

* add env variable `ENTIRE_PAGE_OCR` to specify using paddle or tesseract on entire page OCR

## 0.5.27

* table structure detection now pads the input image by 25 pixels in all 4 directions to improve its recall

## 0.5.26

* support paddle with both cpu and gpu and assumed it is pre-installed

## 0.5.25

* fix a bug where `cells_to_html` doesn't handle cells spanning multiple rows properly

## 0.5.24

* remove `cv2` preprocessing step before OCR step in table transformer

## 0.5.23

* Add functionality to bring back embedded images in PDF

## 0.5.22

* Add object-detection classification probabilities to LayoutElement for all currently implemented object detection models

## 0.5.21

* adds `safe_division` to replae 0 with machine epsilon for `float` to avoid division by 0
* apply `safe_division` to area overlap calculations in `unstructured_inference/inference/elements.py`

## 0.5.20

* Adds YoloX quantized model

## 0.5.19

* Add functionality to supplement detected layout with elements from the full page OCR
* Add functionality to annotate any layout(extracted, inferred, OCR) on a page

## 0.5.18

* Fix for incorrect type assignation at ingest test

## 0.5.17

* Use `OMP_THREAD_LIMIT` to improve tesseract performance

## 0.5.16

* Fix to no longer create a directory for storing processed images
* Hot-load images for annotation

## 0.5.15

* Handle an uncaught TesseractError

## 0.5.14

* Add TIFF test file and TIFF filetype to `test_from_image_file` in `test_layout`

## 0.5.13

* Fix extracted image elements being included in layout merge

## 0.5.12

* Add multipage TIFF extraction support
* Fix a pdfminer error when using `process_data_with_model`

## 0.5.11

* Add warning when chipper is used with < 300 DPI
* Use None default for dpi so defaults can be properly handled upstream

## 0.5.10

* Implement full-page OCR

## 0.5.9

* Handle exceptions from Tesseract

## 0.5.8

* Add alternative architecture for detectron2 (but default is unchanged)
* Updates:

| Library       | From      | To       |
|---------------|-----------|----------|
| transformers  | 4.29.2    | 4.30.2   |
| opencv-python | 4.7.0.72  | 4.8.0.74 |
| ipython       | 8.12.2    | 8.14.0   |

* Cache named models that have been loaded

## 0.5.7

* hotfix to handle issue storing images in a new dir when the pdf has no file extension

## 0.5.6

* Update the `annotate` and `_get_image_array` methods of `PageLayout` to get the image from the `image_path` property if the `image` property is `None`.
* Add functionality to store pdf images for later use.
* Add `image_metadata` property to `PageLayout` & set `page.image` to None to reduce memory usage.
* Update `DocumentLayout.from_file` to open only one image.
* Update `load_pdf` to return either Image objects or Image paths.
* Warns users that Chipper is a beta model.
* Exposed control over dpi when converting PDF to an image.
* Updated detectron2 version to avoid errors related to deprecated PIL reference

## 0.5.5

* Rename large model to chipper
* Added functionality to write images to computer storage temporarily instead of keeping them in memory for `pdf2image.convert_from_path`
* Added functionality to convert a PDF in small chunks of pages at a time for `pdf2image.convert_from_path`
* Table processing check for the area of the package to fix division by zero bug
* Added CUDA and TensorRT execution providers for yolox and detectron2onnx model.
* Warning for onnx version of detectron2 for empty pages suppresed.

## 0.5.4

* Tweak to element ordering to make it more deterministic

## 0.5.3

* Refactor for large model

## 0.5.2

* Combine inferred elements with extracted elements
* Add ruff to keep code consistent with unstructured
* Configure fallback for OCR token if paddleocr doesn't work to use tesseract

## 0.5.1

* Add annotation for pages
* Store page numbers when processing PDFs
* Hotfix to handle inference of blank pages using ONNX detectron2
* Revert ordering change to investigate examples of misordering

## 0.5.0

* Preserve image format in PIL.Image.Image when loading
* Added ONNX version of Detectron2 and make default model
* Remove API code, we don't serve this as a standalone API any more
* Update ordering logic to account for multicolumn documents.

## 0.4.4

* Fixed patches not being a package.

## 0.4.3

* Patch pdfminer.six to fix parsing bug

## 0.4.2

* Output of table extraction is now stored in `text_as_html` property rather than `text` property

## 0.4.1

* Added the ability to pass `ocr_languages` to the OCR agent for users who need
  non-English language packs.

## 0.4.0

* Added logic to partition granular elements (words, characters) by proximity
* Text extraction is now delegated to text regions rather than being handled centrally
* Fixed embedded image coordinates being interpreted differently than embedded text coordinates
* Update to how dependencies are being handled
* Update detectron2 version

## 0.3.2

* Allow extracting tables from higher level functions

## 0.3.1

* Pin protobuf version to avoid errors
* Make paddleocr an extra again

## 0.3.0

* Fix for text block detection
* Add paddleocr dependency to setup for x86_64 machines

## 0.2.14

* Suppressed processing progress bars

## 0.2.13

* Add table processing
* Change OCR logic to be aware of PDF image elements

## 0.2.12

* Fix for processing RGBA images

## 0.2.11

* Fixed some cases where image elements were not being OCR'd

## 0.2.10

* Removed control characters from tesseract output

## 0.2.9

* Removed multithreading from OCR (DocumentLayout.get_elements_from_layout)

## 0.2.8

* Refactored YoloX inference code to integrate better with framework
* Improved testing time

## 0.2.7

* Fixed duplicated load_pdf call

## 0.2.6

* Add donut model script for image prediction
* Add sample receipt and test for donut prediction

## 0.2.5

* Add YoloX model for images and PDFs
* Add generic model interface

## 0.2.4

* Download default model from huggingface
* Clarify error when trying to open file that doesn't exist as an image

## 0.2.3

* Pins the version of `opencv-python` for linux compatibility

## 0.2.2

* Add capability to process image files
* Add logic to use OCR when layout text is full of unknown characters

## 0.2.1

* Refactor to facilitate local inference
* Removes BasicConfig from logger configuration
* Implement auto model downloading

## 0.2.0

* Initial release of unstructured-inference<|MERGE_RESOLUTION|>--- conflicted
+++ resolved
@@ -1,8 +1,7 @@
-<<<<<<< HEAD
-## 0.7.20
+## 0.7.37-dev0
 
 * refactor: remove layout analysis related code
-=======
+
 ## 0.7.36
 
 fix: add input parameter validation to `fill_cells()` when converting cells to html
@@ -80,7 +79,6 @@
 ## 0.7.20
 
 * chipper-v3: improved table prediction
->>>>>>> 45b3be07
 
 ## 0.7.19
 
