<<<<<<< HEAD
## 1.0.8-dev1

* Enhancement: Optimized cells_to_html (codeflash)
=======
## 1.0.8-dev0

* Enhancement: Optimized `outputs_to_objects` for an 88% speedup in some cases (codeflash)
>>>>>>> 0c9a78bf

## 1.0.7

* Fix a hardcoded file extension causing confusion in the logs

## 1.0.6

* Add slicing through indexing for vectorized elements

## 1.0.5

* feat: add thread lock to prevent racing condition when instantiating singletons
* feat: parametrize edge config for `DetrImageProcessor` with env variables

## 1.0.4

* feat: use singleton instead of `global` to store shared variables

## 1.0.3

* setting longest_edge=1333 to the table image processor

## 1.0.2

* adding parameter to table image preprocessor related to the image size

## 1.0.1

* fix: moving the table transformer model to device when loading the model instead of once the model is loaded.

## 1.0.0

* feat: support for Python 3.10+; drop support for Python 3.9

## 0.8.11

* feat: remove `donut` model

## 0.8.10

* feat: unpin `numpy` and bump minimum for `onnxruntime` to be compatible with `numpy>=2`

## 0.8.9

* chore: unpin `pdfminer-six` version

## 0.8.8
* fix: pdfminer-six dependencies
* feat: `PageLayout.elements` is now a `cached_property` to reduce unecessary memory and cpu costs

## 0.8.7

* fix: add `password` for PDF

## 0.8.6

* feat: add back `source` to `TextRegions` and `LayoutElements` for backward compatibility

## 0.8.5

* fix: remove `pdfplumber` but include `pdfminer-six==20240706` to update `pdfminer`

## 0.8.4

* feat: add `text_as_html` and `table_as_cells` to `LayoutElements` class as new attributes
* feat: replace the single valueed `source` attribute from `TextRegions` and `LayoutElements` with an array attribute `sources`

## 0.8.3

* fix: removed `layoutelement.from_lp_textblock()` and related tests as it's not used
* fix: update requirements to drop `layoutparser` lib
* fix: update `README.md` to remove layoutparser model zoo support note

## 0.8.2

* fix: fix bug when an empty list is passed into `TextRegions.from_list` triggers `IndexError`
* fix: fix bug when concatenate a list of `LayoutElements` the class id mapping is no properly
  updated

## 0.8.1

* fix: fix list index out of range error caused by calling LayoutElements.from_list() with empty list

## 0.8.0

* fix: fix missing source after cleaning layout elements
* **BREAKING** Remove chipper model

## 0.7.41

* fix: fix incorrect type casting with higher versions of `numpy` when substracting a `float` from an `int` array
* fix: fix a bug where class id 0 becomes class type `None` when calling `LayoutElements.as_list()`

## 0.7.40

* fix: store probabilities with `float` data type instead of `int`

## 0.7.39

* fix: Correctly assign mutable default value to variable in `LayoutElements` class

## 0.7.38

* fix: Correctly assign mutable default value to variable in `TextRegions` class

## 0.7.37

* refactor: remove layout analysis related code
* enhancement: Hide warning about table transformer weights not being loaded
* fix(layout): Use TemporaryDirectory instead of NamedTemporaryFile for Windows support
* refactor: use `numpy` array to store layout elements' information in one single `LayoutElements`
  object instead of using a list of `LayoutElement`

## 0.7.36

fix: add input parameter validation to `fill_cells()` when converting cells to html

## 0.7.35

Fix syntax for generated HTML tables

## 0.7.34

* Reduce excessive logging

## 0.7.33

* BREAKING CHANGE: removes legacy detectron2 model
* deps: remove layoutparser optional dependencies

## 0.7.32

* refactor: remove all code related to filling inferred elements text from embedded text (pdfminer).
* bug: set the Chipper max_length variable

## 0.7.31

* refactor: remove all `cid` related code that was originally added to filter out invalid `pdfminer` text
* enhancement: Wrapped hf_hub_download with a function that checks for local file before checking HF

## 0.7.30

* fix: table transformer doesn't return multiple cells with same coordinates
*
## 0.7.29

* fix: table transformer predictions are now removed if confidence is below threshold


## 0.7.28

* feat: allow table transformer agent to return table prediction in not parsed format

## 0.7.27

* fix: remove pin from `onnxruntime` dependency.

## 0.7.26

* feat: add a set of new `ElementType`s to extend future element types recognition
* feat: allow registering of new models for inference using `unstructured_inference.models.base.register_new_model` function

## 0.7.25

* fix: replace `Rectangle.is_in()` with `Rectangle.is_almost_subregion_of()` when filling in an inferred element with embedded text
* bug: check for None in Chipper bounding box reduction
* chore: removes `install-detectron2` from the `Makefile`
* fix: convert label_map keys read from os.environment `UNSTRUCTURED_DEFAULT_MODEL_INITIALIZE_PARAMS_JSON_PATH` to int type
* feat: removes supergradients references

## 0.7.24

* fix: assign value to `text_as_html` element attribute only if `text` attribute contains HTML tags.

## 0.7.23

* fix: added handling in `UnstructuredTableTransformerModel` for if `recognize` returns an empty
  list in `run_prediction`.

## 0.7.22

* fix: add logic to handle computation of intersections betwen 2 `Rectangle`s when a `Rectangle` has `None` value in its coordinates

## 0.7.21

* fix: fix a bug where chipper, or any element extraction model based `PageLayout` object, lack `image_metadata` and other attributes that are required for downstream processing; this fix also reduces the memory overhead of using chipper model

## 0.7.20

* chipper-v3: improved table prediction

## 0.7.19

* refactor: remove all OCR related code

## 0.7.18

* refactor: remove all image extraction related code

## 0.7.17

* refactor: remove all `pdfminer` related code
* enhancement: improved Chipper bounding boxes

## 0.7.16

* bug: Allow supplied ONNX models to use label_map dictionary from json file

## 0.7.15

* enhancement: Enable env variables for model definition

## 0.7.14

* enhancement: Remove Super-Gradients Dependency and Allow General Onnx Models Instead

## 0.7.13

* refactor: add a class `ElementType` for the element type constants and use the constants to replace element type strings
* enhancement: support extracting elements with types `Picture` and `Figure`
* fix: update logger in table initalization where the logger info was not showing
* chore: supress UserWarning about specified model providers

## 0.7.12

* change the default model to yolox, as table output appears to be better and speed is similar to `yolox_quantized`

## 0.7.11

* chore: remove logger info for chipper since its private
* fix: update broken slack invite link in chipper logger info
* enhancement: Improve error message when # images extracted doesn't match # page layouts.
* fix: use automatic mixed precision on GPU for Chipper
* fix: chipper Table elements now match other layout models' Table element format: html representation is stored in `text_as_html` attribute and `text` attribute stores text without html tags

## 0.7.10

* Handle kwargs explicitly when needed, suppress otherwise
* fix: Reduce Chipper memory consumption on x86_64 cpus
* fix: Skips ordering elements coming from Chipper
* fix: After refactoring to introduce Chipper, annotate() wasn't able to show text with extra info from elements, this is fixed now.
* feat: add table cell and dataframe output formats to table transformer's `run_prediction` call
* breaking change: function `unstructured_inference.models.tables.recognize` no longer takes `out_html` parameter and it now only returns table cell data format (lists of dictionaries)

## 0.7.9

* Allow table model to accept optional OCR tokens

## 0.7.8

* Fix: include onnx as base dependency.

## 0.7.7

• Fix a memory leak in DonutProcessor when using large images in numpy format
• Set the right settings for beam search size > 1
• Fix a bug that in very rare cases made the last element predicted by Chipper to have a bbox = None

## 0.7.6

* fix a bug where invalid zoom factor lead to exceptions; now invalid zoom factors results in no scaling of the image

## 0.7.5

* Improved packaging

## 0.7.4

* Dynamic beam search size has been implemented for Chipper, the decoding process starts with a size = 1 and changes to size = 3 if repetitions appear.
* Fixed bug when PDFMiner predicts that an image text occupies the full page and removes annotations by Chipper.
* Added random seed to Chipper text generation to avoid differences between calls to Chipper.
* Allows user to use super-gradients model if they have a callback predict function, a yaml file with names field corresponding to classes and a path to the model weights

## 0.7.3

* Integration of Chipperv2 and additional Chipper functionality, which includes automatic detection of GPU,
bounding box prediction and hierarchical representation.
* Remove control characters from the text of all layout elements

## 0.7.2

* Sort elements extracted by `pdfminer` to get consistent result from `aggregate_by_block()`

## 0.7.1

* Download yolox_quantized from HF

## 0.7.0

* Remove all OCR related code expect the table OCR code

## 0.6.6

* Stop passing ocr_languages parameter into paddle to avoid invalid paddle language code error, this will be fixed until
we have the mapping from standard language code to paddle language code.
## 0.6.5

* Add functionality to keep extracted image elements while merging inferred layout with extracted layout
* Fix `source` property for elements generated by pdfminer.
* Add 'OCR-tesseract' and 'OCR-paddle' as sources for elements generated by OCR.

## 0.6.4

* add a function to automatically scale table crop images based on text height so the text height is optimum for `tesseract` OCR task
* add the new image auto scaling parameters to `config.py`

## 0.6.3

* fix a bug where padded table structure bounding boxes are not shifted back into the original image coordinates correctly

## 0.6.2

* move the confidence threshold for table transformer to config

## 0.6.1

* YoloX_quantized is now the default model. This models detects most diverse types and detect tables better than previous model.
* Since detection models tend to nest elements inside others(specifically in Tables), an algorithm has been added for reducing this
  behavior. Now all the elements produced by detection models are disjoint and they don't produce overlapping regions, which helps
  reduce duplicated content.
* Add `source` property to our elements, so you can know where the information was generated (OCR or detection model)

## 0.6.0

* add a config class to handle parameter configurations for inference tasks; parameters in the config class can be set via environement variables
* update behavior of `pad_image_with_background_color` so that input `pad` is applied to all sides

## 0.5.31

* Add functionality to extract and save images from the page
* Add functionality to get only "true" embedded images when extracting elements from PDF pages
* Update the layout visualization script to be able to show only image elements if need
* add an evaluation metric for table comparison based on token similarity
* fix paddle unit tests where `make test` fails since paddle doesn't work on M1/M2 chip locally

## 0.5.28

* add env variable `ENTIRE_PAGE_OCR` to specify using paddle or tesseract on entire page OCR

## 0.5.27

* table structure detection now pads the input image by 25 pixels in all 4 directions to improve its recall

## 0.5.26

* support paddle with both cpu and gpu and assumed it is pre-installed

## 0.5.25

* fix a bug where `cells_to_html` doesn't handle cells spanning multiple rows properly

## 0.5.24

* remove `cv2` preprocessing step before OCR step in table transformer

## 0.5.23

* Add functionality to bring back embedded images in PDF

## 0.5.22

* Add object-detection classification probabilities to LayoutElement for all currently implemented object detection models

## 0.5.21

* adds `safe_division` to replae 0 with machine epsilon for `float` to avoid division by 0
* apply `safe_division` to area overlap calculations in `unstructured_inference/inference/elements.py`

## 0.5.20

* Adds YoloX quantized model

## 0.5.19

* Add functionality to supplement detected layout with elements from the full page OCR
* Add functionality to annotate any layout(extracted, inferred, OCR) on a page

## 0.5.18

* Fix for incorrect type assignation at ingest test

## 0.5.17

* Use `OMP_THREAD_LIMIT` to improve tesseract performance

## 0.5.16

* Fix to no longer create a directory for storing processed images
* Hot-load images for annotation

## 0.5.15

* Handle an uncaught TesseractError

## 0.5.14

* Add TIFF test file and TIFF filetype to `test_from_image_file` in `test_layout`

## 0.5.13

* Fix extracted image elements being included in layout merge

## 0.5.12

* Add multipage TIFF extraction support
* Fix a pdfminer error when using `process_data_with_model`

## 0.5.11

* Add warning when chipper is used with < 300 DPI
* Use None default for dpi so defaults can be properly handled upstream

## 0.5.10

* Implement full-page OCR

## 0.5.9

* Handle exceptions from Tesseract

## 0.5.8

* Add alternative architecture for detectron2 (but default is unchanged)
* Updates:

| Library       | From      | To       |
|---------------|-----------|----------|
| transformers  | 4.29.2    | 4.30.2   |
| opencv-python | 4.7.0.72  | 4.8.0.74 |
| ipython       | 8.12.2    | 8.14.0   |

* Cache named models that have been loaded

## 0.5.7

* hotfix to handle issue storing images in a new dir when the pdf has no file extension

## 0.5.6

* Update the `annotate` and `_get_image_array` methods of `PageLayout` to get the image from the `image_path` property if the `image` property is `None`.
* Add functionality to store pdf images for later use.
* Add `image_metadata` property to `PageLayout` & set `page.image` to None to reduce memory usage.
* Update `DocumentLayout.from_file` to open only one image.
* Update `load_pdf` to return either Image objects or Image paths.
* Warns users that Chipper is a beta model.
* Exposed control over dpi when converting PDF to an image.
* Updated detectron2 version to avoid errors related to deprecated PIL reference

## 0.5.5

* Rename large model to chipper
* Added functionality to write images to computer storage temporarily instead of keeping them in memory for `pdf2image.convert_from_path`
* Added functionality to convert a PDF in small chunks of pages at a time for `pdf2image.convert_from_path`
* Table processing check for the area of the package to fix division by zero bug
* Added CUDA and TensorRT execution providers for yolox and detectron2onnx model.
* Warning for onnx version of detectron2 for empty pages suppresed.

## 0.5.4

* Tweak to element ordering to make it more deterministic

## 0.5.3

* Refactor for large model

## 0.5.2

* Combine inferred elements with extracted elements
* Add ruff to keep code consistent with unstructured
* Configure fallback for OCR token if paddleocr doesn't work to use tesseract

## 0.5.1

* Add annotation for pages
* Store page numbers when processing PDFs
* Hotfix to handle inference of blank pages using ONNX detectron2
* Revert ordering change to investigate examples of misordering

## 0.5.0

* Preserve image format in PIL.Image.Image when loading
* Added ONNX version of Detectron2 and make default model
* Remove API code, we don't serve this as a standalone API any more
* Update ordering logic to account for multicolumn documents.

## 0.4.4

* Fixed patches not being a package.

## 0.4.3

* Patch pdfminer.six to fix parsing bug

## 0.4.2

* Output of table extraction is now stored in `text_as_html` property rather than `text` property

## 0.4.1

* Added the ability to pass `ocr_languages` to the OCR agent for users who need
  non-English language packs.

## 0.4.0

* Added logic to partition granular elements (words, characters) by proximity
* Text extraction is now delegated to text regions rather than being handled centrally
* Fixed embedded image coordinates being interpreted differently than embedded text coordinates
* Update to how dependencies are being handled
* Update detectron2 version

## 0.3.2

* Allow extracting tables from higher level functions

## 0.3.1

* Pin protobuf version to avoid errors
* Make paddleocr an extra again

## 0.3.0

* Fix for text block detection
* Add paddleocr dependency to setup for x86_64 machines

## 0.2.14

* Suppressed processing progress bars

## 0.2.13

* Add table processing
* Change OCR logic to be aware of PDF image elements

## 0.2.12

* Fix for processing RGBA images

## 0.2.11

* Fixed some cases where image elements were not being OCR'd

## 0.2.10

* Removed control characters from tesseract output

## 0.2.9

* Removed multithreading from OCR (DocumentLayout.get_elements_from_layout)

## 0.2.8

* Refactored YoloX inference code to integrate better with framework
* Improved testing time

## 0.2.7

* Fixed duplicated load_pdf call

## 0.2.6

* Add donut model script for image prediction
* Add sample receipt and test for donut prediction

## 0.2.5

* Add YoloX model for images and PDFs
* Add generic model interface

## 0.2.4

* Download default model from huggingface
* Clarify error when trying to open file that doesn't exist as an image

## 0.2.3

* Pins the version of `opencv-python` for linux compatibility

## 0.2.2

* Add capability to process image files
* Add logic to use OCR when layout text is full of unknown characters

## 0.2.1

* Refactor to facilitate local inference
* Removes BasicConfig from logger configuration
* Implement auto model downloading

## 0.2.0

* Initial release of unstructured-inference<|MERGE_RESOLUTION|>--- conflicted
+++ resolved
@@ -1,12 +1,7 @@
-<<<<<<< HEAD
 ## 1.0.8-dev1
 
-* Enhancement: Optimized cells_to_html (codeflash)
-=======
-## 1.0.8-dev0
-
+* Enhancement: Optimized `cells_to_html` for an 8% speedup in some cases (codeflash)
 * Enhancement: Optimized `outputs_to_objects` for an 88% speedup in some cases (codeflash)
->>>>>>> 0c9a78bf
 
 ## 1.0.7
 
