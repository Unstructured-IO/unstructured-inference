--- conflicted
+++ resolved
@@ -1,13 +1,11 @@
-<<<<<<< HEAD
 ## 0.6.1-dev
 
 * set a higher confidence threshold for projected row header and table spanning cells in table transformer; this improves output table structure accuracy
-=======
+
 ## 0.6.0
 
 * add a config class to handle parameter configurations for inference tasks; parameters in the config class can be set via environement variables
 * update behavior of `pad_image_with_background_color` so that input `pad` is applied to all sides
->>>>>>> 08857591
 
 ## 0.5.30
 
