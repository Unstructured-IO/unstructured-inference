<<<<<<< HEAD
## 0.5.19

* Add object-detection classification probabilities to LayoutElement for all currently implemented object detection models
=======
## 0.5.20

* Adds YoloX quantized model

## 0.5.19

* Add functionality to supplement detected layout with elements from the full page OCR
* Add functionality to annotate any layout(extracted, inferred, OCR) on a page
>>>>>>> 351dbcfd

## 0.5.18

* Fix for incorrect type assignation at ingest test

## 0.5.17

* Use `OMP_THREAD_LIMIT` to improve tesseract performance

## 0.5.16

* Fix to no longer create a directory for storing processed images
* Hot-load images for annotation

## 0.5.15

* Handle an uncaught TesseractError

## 0.5.14

* Add TIFF test file and TIFF filetype to `test_from_image_file` in `test_layout`

## 0.5.13

* Fix extracted image elements being included in layout merge

## 0.5.12

* Add multipage TIFF extraction support
* Fix a pdfminer error when using `process_data_with_model`

## 0.5.11

* Add warning when chipper is used with < 300 DPI
* Use None default for dpi so defaults can be properly handled upstream

## 0.5.10

* Implement full-page OCR

## 0.5.9

* Handle exceptions from Tesseract

## 0.5.8

* Add alternative architecture for detectron2 (but default is unchanged)
* Updates:

| Library       | From      | To       |
|---------------|-----------|----------|
| transformers  | 4.29.2    | 4.30.2   |
| opencv-python | 4.7.0.72  | 4.8.0.74 |
| ipython       | 8.12.2    | 8.14.0   |

* Cache named models that have been loaded

## 0.5.7

* hotfix to handle issue storing images in a new dir when the pdf has no file extension

## 0.5.6

* Update the `annotate` and `_get_image_array` methods of `PageLayout` to get the image from the `image_path` property if the `image` property is `None`.
* Add functionality to store pdf images for later use.
* Add `image_metadata` property to `PageLayout` & set `page.image` to None to reduce memory usage.
* Update `DocumentLayout.from_file` to open only one image.
* Update `load_pdf` to return either Image objects or Image paths.
* Warns users that Chipper is a beta model.
* Exposed control over dpi when converting PDF to an image.
* Updated detectron2 version to avoid errors related to deprecated PIL reference

## 0.5.5

* Rename large model to chipper
* Added functionality to write images to computer storage temporarily instead of keeping them in memory for `pdf2image.convert_from_path`
* Added functionality to convert a PDF in small chunks of pages at a time for `pdf2image.convert_from_path`
* Table processing check for the area of the package to fix division by zero bug
* Added CUDA and TensorRT execution providers for yolox and detectron2onnx model.
* Warning for onnx version of detectron2 for empty pages suppresed.

## 0.5.4

* Tweak to element ordering to make it more deterministic

## 0.5.3

* Refactor for large model

## 0.5.2

* Combine inferred elements with extracted elements
* Add ruff to keep code consistent with unstructured
* Configure fallback for OCR token if paddleocr doesn't work to use tesseract

## 0.5.1

* Add annotation for pages
* Store page numbers when processing PDFs
* Hotfix to handle inference of blank pages using ONNX detectron2
* Revert ordering change to investigate examples of misordering

## 0.5.0

* Preserve image format in PIL.Image.Image when loading
* Added ONNX version of Detectron2 and make default model
* Remove API code, we don't serve this as a standalone API any more
* Update ordering logic to account for multicolumn documents.

## 0.4.4

* Fixed patches not being a package.

## 0.4.3

* Patch pdfminer.six to fix parsing bug

## 0.4.2

* Output of table extraction is now stored in `text_as_html` property rather than `text` property

## 0.4.1

* Added the ability to pass `ocr_languages` to the OCR agent for users who need
  non-English language packs.

## 0.4.0

* Added logic to partition granular elements (words, characters) by proximity
* Text extraction is now delegated to text regions rather than being handled centrally
* Fixed embedded image coordinates being interpreted differently than embedded text coordinates
* Update to how dependencies are being handled
* Update detectron2 version

## 0.3.2

* Allow extracting tables from higher level functions

## 0.3.1

* Pin protobuf version to avoid errors
* Make paddleocr an extra again

## 0.3.0

* Fix for text block detection
* Add paddleocr dependency to setup for x86_64 machines

## 0.2.14

* Suppressed processing progress bars

## 0.2.13

* Add table processing
* Change OCR logic to be aware of PDF image elements

## 0.2.12

* Fix for processing RGBA images

## 0.2.11

* Fixed some cases where image elements were not being OCR'd

## 0.2.10

* Removed control characters from tesseract output

## 0.2.9

* Removed multithreading from OCR (DocumentLayout.get_elements_from_layout)

## 0.2.8

* Refactored YoloX inference code to integrate better with framework
* Improved testing time

## 0.2.7

* Fixed duplicated load_pdf call

## 0.2.6

* Add donut model script for image prediction
* Add sample receipt and test for donut prediction

## 0.2.5

* Add YoloX model for images and PDFs
* Add generic model interface

## 0.2.4

* Download default model from huggingface
* Clarify error when trying to open file that doesn't exist as an image

## 0.2.3

* Pins the version of `opencv-python` for linux compatibility

## 0.2.2

* Add capability to process image files
* Add logic to use OCR when layout text is full of unknown characters

## 0.2.1

* Refactor to facilitate local inference
* Removes BasicConfig from logger configuration
* Implement auto model downloading

## 0.2.0

* Initial release of unstructured-inference<|MERGE_RESOLUTION|>--- conflicted
+++ resolved
@@ -1,8 +1,7 @@
-<<<<<<< HEAD
-## 0.5.19
+## 0.5.21-dev0
 
 * Add object-detection classification probabilities to LayoutElement for all currently implemented object detection models
-=======
+
 ## 0.5.20
 
 * Adds YoloX quantized model
@@ -11,7 +10,6 @@
 
 * Add functionality to supplement detected layout with elements from the full page OCR
 * Add functionality to annotate any layout(extracted, inferred, OCR) on a page
->>>>>>> 351dbcfd
 
 ## 0.5.18
 
