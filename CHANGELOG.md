--- conflicted
+++ resolved
@@ -1,11 +1,11 @@
-## 0.6.3
-
-<<<<<<< HEAD
+## 0.6.4
+
 * add a function to automatically scale table crop images based on text height so the text height is optimum for `tesseract` OCR task
 * add the new image auto scaling parameters to `config.py`
-=======
+
+## 0.6.3
+
 * fix a bug where padded table structure bounding boxes are not shifted back into the original image coordinates correctly
->>>>>>> cb2aff2e
 
 ## 0.6.2
 
