<<<<<<< HEAD
## 0.5.29

* Add functionality to extract and save images from the page
* Update logic to determine `ImageTextRegion` in `load_pdf()` to remove incorrect image elements
* Update the layout `visualization` script to be able to show only image elements if needed
=======
## 0.5.29-dev0

* fix paddle unit tests where `make test` fails since paddle doesn't work on M1/M2 chip locally
>>>>>>> bfb90e32

## 0.5.28

* add env variable `ENTIRE_PAGE_OCR` to specify using paddle or tesseract on entire page OCR

## 0.5.27

* table structure detection now pads the input image by 25 pixels in all 4 directions to improve its recall

## 0.5.26

* support paddle with both cpu and gpu and assumed it is pre-installed

## 0.5.25

* fix a bug where `cells_to_html` doesn't handle cells spanning multiple rows properly

## 0.5.24

* remove `cv2` preprocessing step before OCR step in table transformer

## 0.5.23

* Add functionality to bring back embedded images in PDF

## 0.5.22

* Add object-detection classification probabilities to LayoutElement for all currently implemented object detection models

## 0.5.21

* adds `safe_division` to replae 0 with machine epsilon for `float` to avoid division by 0
* apply `safe_division` to area overlap calculations in `unstructured_inference/inference/elements.py`

## 0.5.20

* Adds YoloX quantized model

## 0.5.19

* Add functionality to supplement detected layout with elements from the full page OCR
* Add functionality to annotate any layout(extracted, inferred, OCR) on a page

## 0.5.18

* Fix for incorrect type assignation at ingest test

## 0.5.17

* Use `OMP_THREAD_LIMIT` to improve tesseract performance

## 0.5.16

* Fix to no longer create a directory for storing processed images
* Hot-load images for annotation

## 0.5.15

* Handle an uncaught TesseractError

## 0.5.14

* Add TIFF test file and TIFF filetype to `test_from_image_file` in `test_layout`

## 0.5.13

* Fix extracted image elements being included in layout merge

## 0.5.12

* Add multipage TIFF extraction support
* Fix a pdfminer error when using `process_data_with_model`

## 0.5.11

* Add warning when chipper is used with < 300 DPI
* Use None default for dpi so defaults can be properly handled upstream

## 0.5.10

* Implement full-page OCR

## 0.5.9

* Handle exceptions from Tesseract

## 0.5.8

* Add alternative architecture for detectron2 (but default is unchanged)
* Updates:

| Library       | From      | To       |
|---------------|-----------|----------|
| transformers  | 4.29.2    | 4.30.2   |
| opencv-python | 4.7.0.72  | 4.8.0.74 |
| ipython       | 8.12.2    | 8.14.0   |

* Cache named models that have been loaded

## 0.5.7

* hotfix to handle issue storing images in a new dir when the pdf has no file extension

## 0.5.6

* Update the `annotate` and `_get_image_array` methods of `PageLayout` to get the image from the `image_path` property if the `image` property is `None`.
* Add functionality to store pdf images for later use.
* Add `image_metadata` property to `PageLayout` & set `page.image` to None to reduce memory usage.
* Update `DocumentLayout.from_file` to open only one image.
* Update `load_pdf` to return either Image objects or Image paths.
* Warns users that Chipper is a beta model.
* Exposed control over dpi when converting PDF to an image.
* Updated detectron2 version to avoid errors related to deprecated PIL reference

## 0.5.5

* Rename large model to chipper
* Added functionality to write images to computer storage temporarily instead of keeping them in memory for `pdf2image.convert_from_path`
* Added functionality to convert a PDF in small chunks of pages at a time for `pdf2image.convert_from_path`
* Table processing check for the area of the package to fix division by zero bug
* Added CUDA and TensorRT execution providers for yolox and detectron2onnx model.
* Warning for onnx version of detectron2 for empty pages suppresed.

## 0.5.4

* Tweak to element ordering to make it more deterministic

## 0.5.3

* Refactor for large model

## 0.5.2

* Combine inferred elements with extracted elements
* Add ruff to keep code consistent with unstructured
* Configure fallback for OCR token if paddleocr doesn't work to use tesseract

## 0.5.1

* Add annotation for pages
* Store page numbers when processing PDFs
* Hotfix to handle inference of blank pages using ONNX detectron2
* Revert ordering change to investigate examples of misordering

## 0.5.0

* Preserve image format in PIL.Image.Image when loading
* Added ONNX version of Detectron2 and make default model
* Remove API code, we don't serve this as a standalone API any more
* Update ordering logic to account for multicolumn documents.

## 0.4.4

* Fixed patches not being a package.

## 0.4.3

* Patch pdfminer.six to fix parsing bug

## 0.4.2

* Output of table extraction is now stored in `text_as_html` property rather than `text` property

## 0.4.1

* Added the ability to pass `ocr_languages` to the OCR agent for users who need
  non-English language packs.

## 0.4.0

* Added logic to partition granular elements (words, characters) by proximity
* Text extraction is now delegated to text regions rather than being handled centrally
* Fixed embedded image coordinates being interpreted differently than embedded text coordinates
* Update to how dependencies are being handled
* Update detectron2 version

## 0.3.2

* Allow extracting tables from higher level functions

## 0.3.1

* Pin protobuf version to avoid errors
* Make paddleocr an extra again

## 0.3.0

* Fix for text block detection
* Add paddleocr dependency to setup for x86_64 machines

## 0.2.14

* Suppressed processing progress bars

## 0.2.13

* Add table processing
* Change OCR logic to be aware of PDF image elements

## 0.2.12

* Fix for processing RGBA images

## 0.2.11

* Fixed some cases where image elements were not being OCR'd

## 0.2.10

* Removed control characters from tesseract output

## 0.2.9

* Removed multithreading from OCR (DocumentLayout.get_elements_from_layout)

## 0.2.8

* Refactored YoloX inference code to integrate better with framework
* Improved testing time

## 0.2.7

* Fixed duplicated load_pdf call

## 0.2.6

* Add donut model script for image prediction
* Add sample receipt and test for donut prediction

## 0.2.5

* Add YoloX model for images and PDFs
* Add generic model interface

## 0.2.4

* Download default model from huggingface
* Clarify error when trying to open file that doesn't exist as an image

## 0.2.3

* Pins the version of `opencv-python` for linux compatibility

## 0.2.2

* Add capability to process image files
* Add logic to use OCR when layout text is full of unknown characters

## 0.2.1

* Refactor to facilitate local inference
* Removes BasicConfig from logger configuration
* Implement auto model downloading

## 0.2.0

* Initial release of unstructured-inference<|MERGE_RESOLUTION|>--- conflicted
+++ resolved
@@ -1,14 +1,6 @@
-<<<<<<< HEAD
-## 0.5.29
-
-* Add functionality to extract and save images from the page
-* Update logic to determine `ImageTextRegion` in `load_pdf()` to remove incorrect image elements
-* Update the layout `visualization` script to be able to show only image elements if needed
-=======
 ## 0.5.29-dev0
 
 * fix paddle unit tests where `make test` fails since paddle doesn't work on M1/M2 chip locally
->>>>>>> bfb90e32
 
 ## 0.5.28
 
