--- conflicted
+++ resolved
@@ -1,16 +1,9 @@
-<<<<<<< HEAD
 ## 0.5.5
-=======
-## 0.5.5-dev3
->>>>>>> e682ab15
 
+* Rename large model to chipper
 * Added functionality to write images to computer storage temporarily instead of keeping them in memory for `pdf2image.convert_from_path` 
 * Added functionality to convert a PDF in small chunks of pages at a time for `pdf2image.convert_from_path`
 * Table processing check for the area of the package to fix division by zero bug
-<<<<<<< HEAD
-* Rename large model to chipper
-=======
->>>>>>> e682ab15
 * Added CUDA and TensorRT execution providers for yolox and detectron2onnx model. 
 * Warning for onnx version of detectron2 for empty pages suppresed.
 
