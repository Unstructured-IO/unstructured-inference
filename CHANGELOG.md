--- conflicted
+++ resolved
@@ -1,10 +1,7 @@
 ## 0.5.12
 
-<<<<<<< HEAD
 * Add multipage TIFF extraction support
-=======
 * Fix a pdfminer error when using `process_data_with_model`
->>>>>>> ae73cf8c
 
 ## 0.5.11
 
