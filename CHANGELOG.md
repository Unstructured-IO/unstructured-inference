--- conflicted
+++ resolved
@@ -1,16 +1,8 @@
-<<<<<<< HEAD
-## 0.3.0
-
-* Added YoloX model for layout detection
-
-## 0.2.4-dev1
-=======
 ## 0.2.5-dev0
 
 * Add generic model interface
 
 ## 0.2.4
->>>>>>> 5d848590
 
 * Download default model from huggingface
 * Clarify error when trying to open file that doesn't exist as an image
