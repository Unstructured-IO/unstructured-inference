## 0.5.5-dev1

<<<<<<< HEAD
* Table processing check for the area of the package to fix division by zero bug
=======
* Added CUDA and TensorRT execution providers for yolox and detectron2onnx model. 
>>>>>>> 5984a1ed
* Warning for onnx version of detectron2 for empty pages suppresed.

## 0.5.4

* Tweak to element ordering to make it more deterministic

## 0.5.3

* Refactor for large model

## 0.5.2

* Combine inferred elements with extracted elements
* Add ruff to keep code consistent with unstructured
* Configure fallback for OCR token if paddleocr doesn't work to use tesseract

## 0.5.1

* Add annotation for pages
* Store page numbers when processing PDFs
* Hotfix to handle inference of blank pages using ONNX detectron2
* Revert ordering change to investigate examples of misordering

## 0.5.0

* Preserve image format in PIL.Image.Image when loading
* Added ONNX version of Detectron2 and make default model
* Remove API code, we don't serve this as a standalone API any more
* Update ordering logic to account for multicolumn documents.

## 0.4.4

* Fixed patches not being a package.

## 0.4.3

* Patch pdfminer.six to fix parsing bug

## 0.4.2

* Output of table extraction is now stored in `text_as_html` property rather than `text` property

## 0.4.1

* Added the ability to pass `ocr_languages` to the OCR agent for users who need
  non-English language packs.

## 0.4.0

* Added logic to partition granular elements (words, characters) by proximity
* Text extraction is now delegated to text regions rather than being handled centrally
* Fixed embedded image coordinates being interpreted differently than embedded text coordinates
* Update to how dependencies are being handled
* Update detectron2 version

## 0.3.2

* Allow extracting tables from higher level functions

## 0.3.1

* Pin protobuf version to avoid errors
* Make paddleocr an extra again

## 0.3.0

* Fix for text block detection
* Add paddleocr dependency to setup for x86_64 machines

## 0.2.14

* Suppressed processing progress bars

## 0.2.13

* Add table processing
* Change OCR logic to be aware of PDF image elements

## 0.2.12

* Fix for processing RGBA images

## 0.2.11

* Fixed some cases where image elements were not being OCR'd

## 0.2.10

* Removed control characters from tesseract output

## 0.2.9

* Removed multithreading from OCR (DocumentLayout.get_elements_from_layout)

## 0.2.8

* Refactored YoloX inference code to integrate better with framework
* Improved testing time

## 0.2.7

* Fixed duplicated load_pdf call

## 0.2.6

* Add donut model script for image prediction
* Add sample receipt and test for donut prediction

## 0.2.5

* Add YoloX model for images and PDFs
* Add generic model interface

## 0.2.4

* Download default model from huggingface
* Clarify error when trying to open file that doesn't exist as an image

## 0.2.3

* Pins the version of `opencv-python` for linux compatibility

## 0.2.2

* Add capability to process image files
* Add logic to use OCR when layout text is full of unknown characters

## 0.2.1

* Refactor to facilitate local inference
* Removes BasicConfig from logger configuration
* Implement auto model downloading

## 0.2.0

* Initial release of unstructured-inference<|MERGE_RESOLUTION|>--- conflicted
+++ resolved
@@ -1,10 +1,10 @@
+## 0.5.6-dev1
+
+* Table processing check for the area of the package to fix division by zero bug
+
 ## 0.5.5-dev1
 
-<<<<<<< HEAD
-* Table processing check for the area of the package to fix division by zero bug
-=======
 * Added CUDA and TensorRT execution providers for yolox and detectron2onnx model. 
->>>>>>> 5984a1ed
 * Warning for onnx version of detectron2 for empty pages suppresed.
 
 ## 0.5.4
