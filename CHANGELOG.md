<<<<<<< HEAD
## 0.5.11

* Add warning when chipper is used with < 300 DPI
* Fix for incorrect type assignation at ingest test
=======
## 0.5.16

* Fix to no longer create a directory for storing processed images
* Hot-load images for annotation

## 0.5.15

* Handle an uncaught TesseractError

## 0.5.14

* Add TIFF test file and TIFF filetype to `test_from_image_file` in `test_layout`

## 0.5.13

* Fix extracted image elements being included in layout merge

## 0.5.12

* Add multipage TIFF extraction support
* Fix a pdfminer error when using `process_data_with_model`

## 0.5.11

* Add warning when chipper is used with < 300 DPI
* Use None default for dpi so defaults can be properly handled upstream
>>>>>>> 9b6aa8ec

## 0.5.10

* Implement full-page OCR

## 0.5.9

* Handle exceptions from Tesseract

## 0.5.8

* Add alternative architecture for detectron2 (but default is unchanged)
* Updates:

| Library       | From      | To       |
|---------------|-----------|----------|
| transformers  | 4.29.2    | 4.30.2   |
| opencv-python | 4.7.0.72  | 4.8.0.74 |
| ipython       | 8.12.2    | 8.14.0   |

* Cache named models that have been loaded

## 0.5.7

* hotfix to handle issue storing images in a new dir when the pdf has no file extension

## 0.5.6

* Update the `annotate` and `_get_image_array` methods of `PageLayout` to get the image from the `image_path` property if the `image` property is `None`.
* Add functionality to store pdf images for later use.
* Add `image_metadata` property to `PageLayout` & set `page.image` to None to reduce memory usage.
* Update `DocumentLayout.from_file` to open only one image.
* Update `load_pdf` to return either Image objects or Image paths.
* Warns users that Chipper is a beta model.
* Exposed control over dpi when converting PDF to an image.
* Updated detectron2 version to avoid errors related to deprecated PIL reference

## 0.5.5

* Rename large model to chipper
* Added functionality to write images to computer storage temporarily instead of keeping them in memory for `pdf2image.convert_from_path`
* Added functionality to convert a PDF in small chunks of pages at a time for `pdf2image.convert_from_path`
* Table processing check for the area of the package to fix division by zero bug
* Added CUDA and TensorRT execution providers for yolox and detectron2onnx model.
* Warning for onnx version of detectron2 for empty pages suppresed.

## 0.5.4

* Tweak to element ordering to make it more deterministic

## 0.5.3

* Refactor for large model

## 0.5.2

* Combine inferred elements with extracted elements
* Add ruff to keep code consistent with unstructured
* Configure fallback for OCR token if paddleocr doesn't work to use tesseract

## 0.5.1

* Add annotation for pages
* Store page numbers when processing PDFs
* Hotfix to handle inference of blank pages using ONNX detectron2
* Revert ordering change to investigate examples of misordering

## 0.5.0

* Preserve image format in PIL.Image.Image when loading
* Added ONNX version of Detectron2 and make default model
* Remove API code, we don't serve this as a standalone API any more
* Update ordering logic to account for multicolumn documents.

## 0.4.4

* Fixed patches not being a package.

## 0.4.3

* Patch pdfminer.six to fix parsing bug

## 0.4.2

* Output of table extraction is now stored in `text_as_html` property rather than `text` property

## 0.4.1

* Added the ability to pass `ocr_languages` to the OCR agent for users who need
  non-English language packs.

## 0.4.0

* Added logic to partition granular elements (words, characters) by proximity
* Text extraction is now delegated to text regions rather than being handled centrally
* Fixed embedded image coordinates being interpreted differently than embedded text coordinates
* Update to how dependencies are being handled
* Update detectron2 version

## 0.3.2

* Allow extracting tables from higher level functions

## 0.3.1

* Pin protobuf version to avoid errors
* Make paddleocr an extra again

## 0.3.0

* Fix for text block detection
* Add paddleocr dependency to setup for x86_64 machines

## 0.2.14

* Suppressed processing progress bars

## 0.2.13

* Add table processing
* Change OCR logic to be aware of PDF image elements

## 0.2.12

* Fix for processing RGBA images

## 0.2.11

* Fixed some cases where image elements were not being OCR'd

## 0.2.10

* Removed control characters from tesseract output

## 0.2.9

* Removed multithreading from OCR (DocumentLayout.get_elements_from_layout)

## 0.2.8

* Refactored YoloX inference code to integrate better with framework
* Improved testing time

## 0.2.7

* Fixed duplicated load_pdf call

## 0.2.6

* Add donut model script for image prediction
* Add sample receipt and test for donut prediction

## 0.2.5

* Add YoloX model for images and PDFs
* Add generic model interface

## 0.2.4

* Download default model from huggingface
* Clarify error when trying to open file that doesn't exist as an image

## 0.2.3

* Pins the version of `opencv-python` for linux compatibility

## 0.2.2

* Add capability to process image files
* Add logic to use OCR when layout text is full of unknown characters

## 0.2.1

* Refactor to facilitate local inference
* Removes BasicConfig from logger configuration
* Implement auto model downloading

## 0.2.0

* Initial release of unstructured-inference<|MERGE_RESOLUTION|>--- conflicted
+++ resolved
@@ -1,9 +1,7 @@
-<<<<<<< HEAD
-## 0.5.11
-
-* Add warning when chipper is used with < 300 DPI
+## 0.5.17-dev0
+
 * Fix for incorrect type assignation at ingest test
-=======
+
 ## 0.5.16
 
 * Fix to no longer create a directory for storing processed images
@@ -30,7 +28,6 @@
 
 * Add warning when chipper is used with < 300 DPI
 * Use None default for dpi so defaults can be properly handled upstream
->>>>>>> 9b6aa8ec
 
 ## 0.5.10
 
