<<<<<<< HEAD
__version__ = "0.5.26"  # pragma: no cover
=======
__version__ = "0.5.28"  # pragma: no cover
>>>>>>> 173f6334
<|MERGE_RESOLUTION|>--- conflicted
+++ resolved
@@ -1,5 +1 @@
-<<<<<<< HEAD
-__version__ = "0.5.26"  # pragma: no cover
-=======
-__version__ = "0.5.28"  # pragma: no cover
->>>>>>> 173f6334
+__version__ = "0.5.29"  # pragma: no cover