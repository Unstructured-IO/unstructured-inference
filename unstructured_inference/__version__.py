--- conflicted
+++ resolved
@@ -1,5 +1 @@
-<<<<<<< HEAD
-__version__ = "0.5.19"  # pragma: no cover
-=======
-__version__ = "0.5.20"  # pragma: no cover
->>>>>>> 351dbcfd
+__version__ = "0.5.21-dev0"  # pragma: no cover