<<<<<<< HEAD
__version__ = "0.5.1-dev0"  # pragma: no cover
=======
__version__ = "0.5.1-dev1"  # pragma: no cover
>>>>>>> ff96a97c
<|MERGE_RESOLUTION|>--- conflicted
+++ resolved
@@ -1,5 +1 @@
-<<<<<<< HEAD
-__version__ = "0.5.1-dev0"  # pragma: no cover
-=======
-__version__ = "0.5.1-dev1"  # pragma: no cover
->>>>>>> ff96a97c
+__version__ = "0.5.1-dev2"  # pragma: no cover