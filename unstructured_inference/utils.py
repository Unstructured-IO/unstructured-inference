import os
from collections.abc import Mapping
from typing import TYPE_CHECKING, Any, Callable, Hashable, Iterator, Union

import cv2
import numpy as np
from PIL import Image

from unstructured_inference.constants import AnnotationResult
from unstructured_inference.visualize import show_plot

if TYPE_CHECKING:
    from unstructured_inference.inference.layout import DocumentLayout


class LazyEvaluateInfo:
    """Class that stores the information needed to lazily evaluate a function with given arguments.
    The object stores the information needed for evaluation as a function and its arguments.
    """

    def __init__(self, evaluate: Callable, *args, **kwargs):
        self.evaluate = evaluate
        self.info = (args, kwargs)


class LazyDict(Mapping):
    """Class that wraps a dict and only evaluates keys of the dict when the key is accessed. Keys
    that should be evaluated lazily should use LazyEvaluateInfo objects as values. By default when
    a value is computed from a LazyEvaluateInfo object, it is converted to the raw value in the
    internal dict, so subsequent accessing of the key will produce the same value. Set cache=False
    to avoid storing the raw value.
    """

    def __init__(self, *args, cache=True, **kwargs):
        self.cache = cache
        self._raw_dict = dict(*args, **kwargs)

    def __getitem__(self, key: Hashable) -> Union[LazyEvaluateInfo, Any]:
        value = self._raw_dict.__getitem__(key)
        if isinstance(value, LazyEvaluateInfo):
            evaluate = value.evaluate
            args, kwargs = value.info
            value = evaluate(*args, **kwargs)
            if self.cache:
                self._raw_dict[key] = value
        return value

    def __iter__(self) -> Iterator:
        return iter(self._raw_dict)

    def __len__(self) -> int:
        return len(self._raw_dict)


def write_image(image: Union[Image.Image, np.ndarray], output_image_path: str):
    """
    Write an image to a specified file path, supporting both PIL Image and numpy ndarray formats.

    Parameters:
    - image (Union[Image.Image, np.ndarray]): The image to be written, which can be in PIL Image
      format or a numpy ndarray format.
    - output_image_path (str): The path to which the image will be written.

    Raises:
    - ValueError: If the provided image type is neither PIL Image nor numpy ndarray.

    Returns:
    - None: The function writes the image to the specified path but does not return any value.
    """

    if isinstance(image, Image.Image):
        image.save(output_image_path)
    elif isinstance(image, np.ndarray):
        cv2.imwrite(output_image_path, image)
    else:
        raise ValueError("Unsupported Image Type")


def annotate_layout_elements(
    doc: "DocumentLayout",
    annotation_data_map: dict,
    output_dir_path: str,
    output_f_basename: str,
    result: AnnotationResult = AnnotationResult.IMAGE,
    plot_desired_width: int = 14,
):
    """
    Annotates layout elements on each page of the document and saves or displays the result.

    This function iterates through each page of the given document and applies annotations based on
    the given action type and action value in the annotation_data_map. The annotated images are then
    either saved to the disk or displayed as plots.

    Parameters:
    - doc (DocumentLayout): The document layout object containing the pages to annotate.
    - annotation_data_map (dict): A mapping from action types to action values defining the
                                  annotations to be applied.
    - output_dir_path (str): The directory path where the annotated images will be saved.
    - output_f_basename (str): The base name to use for the output image files.
    - result (str, optional): Specifies the result type. Can be either
                              'ANNOTATION_RESULT_WITH_IMAGE' for saving the annotated images
                              or 'ANNOTATION_RESULT_WITH_PLOT' for displaying them as plots.
                              Default is 'ANNOTATION_RESULT_WITH_IMAGE'.
    - plot_desired_width (int, optional): The desired width for the plot when result is set to
                                          'ANNOTATION_RESULT_WITH_PLOT'. Default is 14.

    Note:
    - If the 'result' parameter is set to 'ANNOTATION_RESULT_WITH_IMAGE', the annotated images will
      be saved in the directory specified by 'output_dir_path'.
    - If the 'result' parameter is set to 'ANNOTATION_RESULT_WITH_PLOT', the annotated images will
      be displayed as plots and not saved.
    """

    for idx, page in enumerate(doc.pages):
        for action_type, action_value in annotation_data_map.items():
            img = page.annotate(annotation_data=action_value)
            output_f_path = os.path.join(
                output_dir_path,
                f"{output_f_basename}_{idx + 1}_{action_type}.jpg",
            )
            if result == AnnotationResult.IMAGE:
                write_image(img, output_f_path)
                print(f"wrote {output_f_path}")
            elif result == AnnotationResult.PLOT:
                show_plot(img, desired_width=plot_desired_width)


def pad_image_with_background_color(
    image: Image.Image,
    pad: int = 10,
    background_color: str = "white",
) -> Image.Image:
    """pads an input image with the same background color around it by pad//2 on all 4 sides

<<<<<<< HEAD
    The original image is kept inact and a new image is returned with padding added.
=======
    The original image is kept intact and a new image is returned with padding added.
>>>>>>> 173f6334
    """
    width, height = image.size
    if pad < 0:
        raise ValueError(
            "Can not pad an image with negative space! Please use a positive value for `pad`.",
        )
    new = Image.new(image.mode, (width + pad, height + pad), background_color)
    new.paste(image, (pad // 2, pad // 2))
    return new<|MERGE_RESOLUTION|>--- conflicted
+++ resolved
@@ -132,11 +132,7 @@
 ) -> Image.Image:
     """pads an input image with the same background color around it by pad//2 on all 4 sides
 
-<<<<<<< HEAD
-    The original image is kept inact and a new image is returned with padding added.
-=======
     The original image is kept intact and a new image is returned with padding added.
->>>>>>> 173f6334
     """
     width, height = image.size
     if pad < 0:
