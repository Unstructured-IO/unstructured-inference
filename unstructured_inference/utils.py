from collections.abc import Mapping
from html.parser import HTMLParser
from io import StringIO
from typing import Any, Callable, Hashable, Iterable, Iterator, Union

<<<<<<< HEAD
=======
import cv2
import numpy as np
from huggingface_hub import hf_hub_download
>>>>>>> 45b3be07
from PIL import Image

from unstructured_inference.inference.layoutelement import LayoutElement


class LazyEvaluateInfo:
    """Class that stores the information needed to lazily evaluate a function with given arguments.
    The object stores the information needed for evaluation as a function and its arguments.
    """

    def __init__(self, evaluate: Callable, *args, **kwargs):
        self.evaluate = evaluate
        self.info = (args, kwargs)


class LazyDict(Mapping):
    """Class that wraps a dict and only evaluates keys of the dict when the key is accessed. Keys
    that should be evaluated lazily should use LazyEvaluateInfo objects as values. By default when
    a value is computed from a LazyEvaluateInfo object, it is converted to the raw value in the
    internal dict, so subsequent accessing of the key will produce the same value. Set cache=False
    to avoid storing the raw value.
    """

    def __init__(self, *args, cache=True, **kwargs):
        self.cache = cache
        self._raw_dict = dict(*args, **kwargs)

    def __getitem__(self, key: Hashable) -> Union[LazyEvaluateInfo, Any]:
        value = self._raw_dict.__getitem__(key)
        if isinstance(value, LazyEvaluateInfo):
            evaluate = value.evaluate
            args, kwargs = value.info
            value = evaluate(*args, **kwargs)
            if self.cache:
                self._raw_dict[key] = value
        return value

    def __iter__(self) -> Iterator:
        return iter(self._raw_dict)

    def __len__(self) -> int:
        return len(self._raw_dict)


def tag(elements: Iterable[LayoutElement]):
    """Asign an numeric id to the elements in the list.
    Useful for debugging"""
    colors = ["red", "blue", "green", "magenta", "brown"]
    for i, e in enumerate(elements):
        e.text = f"-{i}-:{e.text}"
        # currently not a property
        e.id = i  # type:ignore
        e.color = colors[i % len(colors)]  # type:ignore


def pad_image_with_background_color(
    image: Image.Image,
    pad: int = 10,
    background_color: str = "white",
) -> Image.Image:
    """pads an input image with the same background color around it by pad on all 4 sides

    The original image is kept intact and a new image is returned with padding added.
    """
    width, height = image.size
    if pad < 0:
        raise ValueError(
            "Can not pad an image with negative space! Please use a positive value for `pad`.",
        )
    new = Image.new(image.mode, (width + pad * 2, height + pad * 2), background_color)
    new.paste(image, (pad, pad))
    return new


class MLStripper(HTMLParser):
    """simple markup language stripper that helps to strip tags from string"""

    def __init__(self):
        super().__init__()
        self.reset()
        self.strict = True
        self.convert_charrefs = True
        self.text = StringIO()

    def handle_data(self, d):
        """process input data"""
        self.text.write(d)

    def get_data(self):
        """performs stripping by get the value of text"""
        return self.text.getvalue()


def strip_tags(html: str) -> str:
    """stripping html tags from input string and return string without tags"""
    s = MLStripper()
    s.feed(html)
    return s.get_data()


def download_if_needed_and_get_local_path(path_or_repo: str, filename: str, **kwargs) -> str:
    """Returns path to local file if it exists, otherwise treats it as a huggingface repo and
    attempts to download."""
    full_path = os.path.join(path_or_repo, filename)
    if os.path.exists(full_path):
        return full_path
    else:
        return hf_hub_download(path_or_repo, filename, **kwargs)<|MERGE_RESOLUTION|>--- conflicted
+++ resolved
@@ -1,14 +1,10 @@
+import os
 from collections.abc import Mapping
 from html.parser import HTMLParser
 from io import StringIO
 from typing import Any, Callable, Hashable, Iterable, Iterator, Union
 
-<<<<<<< HEAD
-=======
-import cv2
-import numpy as np
 from huggingface_hub import hf_hub_download
->>>>>>> 45b3be07
 from PIL import Image
 
 from unstructured_inference.inference.layoutelement import LayoutElement
