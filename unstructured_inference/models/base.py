--- conflicted
+++ resolved
@@ -38,24 +38,12 @@
     if model_name in models:
         return models[model_name]
 
-<<<<<<< HEAD
     if model_name in DETECTRON2_ONNX_MODEL_TYPES:
-=======
-    if model_name in DETECTRON2_MODEL_TYPES:
-        model: UnstructuredModel = UnstructuredDetectronModel()
-        initialize_params = {**DETECTRON2_MODEL_TYPES[model_name], **kwargs}
-    elif model_name in DETECTRON2_ONNX_MODEL_TYPES:
->>>>>>> c305d10e
         model = UnstructuredDetectronONNXModel()
         initialize_params = {**DETECTRON2_ONNX_MODEL_TYPES[model_name], **kwargs}
     elif model_name in YOLOX_MODEL_TYPES:
-<<<<<<< HEAD
-        model = UnstructuredYoloXModel()  # type: ignore
-        model.initialize(**YOLOX_MODEL_TYPES[model_name])
-=======
         model = UnstructuredYoloXModel()
         initialize_params = {**YOLOX_MODEL_TYPES[model_name], **kwargs}
->>>>>>> c305d10e
     elif model_name in CHIPPER_MODEL_TYPES:
         logger.warning(
             "The Chipper model is currently in Beta and is not yet ready for production use. "
@@ -65,16 +53,11 @@
             "https://join.slack.com/t/unstructuredw-kbe4326/shared_invite/"
             "zt-1x7cgo0pg-PTptXWylzPQF9xZolzCnwQ",
         )
-<<<<<<< HEAD
-        model = UnstructuredChipperModel()  # type: ignore
-        model.initialize(**CHIPPER_MODEL_TYPES[model_name])
-=======
         model = UnstructuredChipperModel()
         initialize_params = {**CHIPPER_MODEL_TYPES[model_name], **kwargs}
     elif model_name == "super_gradients":
         model = UnstructuredSuperGradients()
         initialize_params = {**kwargs}
->>>>>>> c305d10e
     else:
         raise UnknownModelException(f"Unknown model type: {model_name}")
     model.initialize(**initialize_params)
