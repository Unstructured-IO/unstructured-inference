--- conflicted
+++ resolved
@@ -57,7 +57,6 @@
 
     def get_tokens(self, x: Image):
         """Get OCR tokens from either paddleocr or tesseract"""
-<<<<<<< HEAD
         table_ocr = os.getenv("TABLE_OCR", "tesseract").lower()
         if table_ocr not in ["paddle", "tesseract"]:
             raise ValueError("Environment variable TABLE_OCR must be set to 'tesseract' or 'paddle'.")
@@ -75,65 +74,9 @@
                     tokens.append({"bbox": [xmin, ymin, xmax, ymax], "text": line[1][0]})
             return tokens
         else:
-            zoom = 6
-            img = cv2.resize(
-                cv2.cvtColor(np.array(x), cv2.COLOR_RGB2BGR),
-                None,
-                fx=zoom,
-                fy=zoom,
-                interpolation=cv2.INTER_CUBIC,
-            )
-=======
-        if platform.machine() == "x86_64":
-            try:
-                from unstructured_inference.models import paddle_ocr
-
-                paddle_result = paddle_ocr.load_agent().ocr(np.array(x), cls=True)
-
-                tokens = []
-                for idx in range(len(paddle_result)):
-                    res = paddle_result[idx]
-                    for line in res:
-                        xmin = min([i[0] for i in line[0]])
-                        ymin = min([i[1] for i in line[0]])
-                        xmax = max([i[0] for i in line[0]])
-                        ymax = max([i[1] for i in line[0]])
-                        tokens.append({"bbox": [xmin, ymin, xmax, ymax], "text": line[1][0]})
-                return tokens
-            except ModuleNotFoundError:
-                logging.warning(
-                    "No module named 'unstructured_paddleocr', falling back to tesseract",
-                )
-                pass
-
-        ocr_df: pd.DataFrame = pytesseract.image_to_data(
-            x,
-            output_type="data.frame",
-        )
->>>>>>> 52c5bea0
-
-            kernel = np.ones((1, 1), np.uint8)
-            img = cv2.dilate(img, kernel, iterations=1)
-            img = cv2.erode(img, kernel, iterations=1)
-
-<<<<<<< HEAD
             ocr_df: pd.DataFrame = pytesseract.image_to_data(
-                Image.fromarray(img),
+                x,
                 output_type="data.frame",
-=======
-        tokens = []
-        for idtx in ocr_df.itertuples():
-            tokens.append(
-                {
-                    "bbox": [
-                        idtx.left,
-                        idtx.top,
-                        idtx.left + idtx.width,
-                        idtx.top + idtx.height,
-                    ],
-                    "text": idtx.text,
-                },
->>>>>>> 52c5bea0
             )
 
             ocr_df = ocr_df.dropna()
@@ -143,15 +86,40 @@
                 tokens.append(
                     {
                         "bbox": [
-                            idtx.left / zoom,
-                            idtx.top / zoom,
-                            (idtx.left + idtx.width) / zoom,
-                            (idtx.top + idtx.height) / zoom,
+                            idtx.left,
+                            idtx.top,
+                            idtx.left + idtx.width,
+                            idtx.top + idtx.height,
                         ],
                         "text": idtx.text,
                     },
                 )
-            return tokens
+
+                kernel = np.ones((1, 1), np.uint8)
+                img = cv2.dilate(img, kernel, iterations=1)
+                img = cv2.erode(img, kernel, iterations=1)
+
+                ocr_df: pd.DataFrame = pytesseract.image_to_data(
+                    Image.fromarray(img),
+                    output_type="data.frame",
+                )
+
+                ocr_df = ocr_df.dropna()
+
+                tokens = []
+                for idtx in ocr_df.itertuples():
+                    tokens.append(
+                        {
+                            "bbox": [
+                                idtx.left / zoom,
+                                idtx.top / zoom,
+                                (idtx.left + idtx.width) / zoom,
+                                (idtx.top + idtx.height) / zoom,
+                            ],
+                            "text": idtx.text,
+                        },
+                    )
+                return tokens
 
     def run_prediction(self, x: Image):
         """Predict table structure"""
