--- conflicted
+++ resolved
@@ -99,23 +99,6 @@
                     "text": idtx.text,
                 },
             )
-<<<<<<< HEAD
-=======
-        return tokens
-
-    def run_prediction(self, x: Image, pad_for_structure_detection: int = 50):
-        """Predict table structure"""
-        with torch.no_grad():
-            logger.info(f"padding image by {pad_for_structure_detection} for structufre detection")
-            encoding = self.feature_extractor(
-                pad_image_with_background_color(x, pad_for_structure_detection),
-                return_tensors="pt",
-            ).to(self.device)
-            outputs_structure = self.model(**encoding)
-            outputs_structure["pad_for_structure_detection"] = pad_for_structure_detection
-
-        tokens = self.get_tokens(x=x)
->>>>>>> e444e142
 
         # 'tokens' is a list of tokens
         # Need to be in a relative reading order
@@ -134,8 +117,8 @@
         with torch.no_grad():
             logger.info(f"padding image by {pad_for_structure_detection} for structufre detection")
             encoding = self.feature_extractor(
-                # pad_image_with_background_color(x, pad_for_structure_detection),
-                x,
+                pad_image_with_background_color(x, pad_for_structure_detection),
+                # x,
                 return_tensors="pt",
             ).to(self.device)
             outputs_structure = self.model(**encoding)
