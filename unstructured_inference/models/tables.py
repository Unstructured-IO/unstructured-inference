# https://github.com/microsoft/table-transformer/blob/main/src/inference.py
# https://github.com/NielsRogge/Transformers-Tutorials/blob/master/Table%20Transformer/Using_Table_Transformer_for_table_detection_and_table_structure_recognition.ipynb
import logging
import os
import xml.etree.ElementTree as ET
from collections import defaultdict
from pathlib import Path
from typing import List, Optional, Union

import numpy as np
import pandas as pd
import pytesseract
import torch
from PIL import Image
from transformers import DetrImageProcessor, TableTransformerForObjectDetection

from unstructured_inference.logger import logger
from unstructured_inference.models.table_postprocess import Rect
from unstructured_inference.models.unstructuredmodel import UnstructuredModel
from unstructured_inference.utils import pad_image_with_background_color

from . import table_postprocess as postprocess


class UnstructuredTableTransformerModel(UnstructuredModel):
    """Unstructured model wrapper for table-transformer."""

    def __init__(self):
        pass

    def predict(self, x: Image):
        """Predict table structure deferring to run_prediction"""
        super().predict(x)
        return self.run_prediction(x)

    def initialize(
        self,
        model: Union[str, Path, TableTransformerForObjectDetection] = None,
        device: Optional[str] = "cuda" if torch.cuda.is_available() else "cpu",
    ):
        """Loads the donut model using the specified parameters"""
        self.device = device
        self.feature_extractor = DetrImageProcessor()

        try:
            logging.info("Loading the table structure model ...")
            self.model = TableTransformerForObjectDetection.from_pretrained(model)
            self.model.eval()

        except EnvironmentError:
            logging.critical("Failed to initialize the model.")
            logging.critical("Ensure that the model is correct")
            raise ImportError(
                "Review the parameters to initialize a UnstructuredTableTransformerModel obj",
            )
        self.model.to(device)

    def get_tokens(self, x: Image):
        """Get OCR tokens from either paddleocr or tesseract"""
        table_ocr = os.getenv("TABLE_OCR", "tesseract").lower()
        if table_ocr not in ["paddle", "tesseract"]:
            raise ValueError(
                "Environment variable TABLE_OCR must be set to 'tesseract' or 'paddle'.",
            )
        if table_ocr == "paddle":
            logger.info("Processing table OCR with paddleocr...")
            from unstructured_inference.models import paddle_ocr

            paddle_result = paddle_ocr.load_agent().ocr(np.array(x), cls=True)

            tokens = []
            for idx in range(len(paddle_result)):
                res = paddle_result[idx]
                for line in res:
                    xmin = min([i[0] for i in line[0]])
                    ymin = min([i[1] for i in line[0]])
                    xmax = max([i[0] for i in line[0]])
                    ymax = max([i[1] for i in line[0]])
                    tokens.append({"bbox": [xmin, ymin, xmax, ymax], "text": line[1][0]})
            return tokens
        else:
            logger.info("Processing table OCR with tesseract...")
            ocr_df: pd.DataFrame = pytesseract.image_to_data(
                x,
                output_type="data.frame",
            )
<<<<<<< HEAD
=======

            ocr_df = ocr_df.dropna()

            tokens = []
            for idtx in ocr_df.itertuples():
                tokens.append(
                    {
                        "bbox": [
                            idtx.left,
                            idtx.top,
                            idtx.left + idtx.width,
                            idtx.top + idtx.height,
                        ],
                        "text": idtx.text,
                    },
                )
            return tokens

    def run_prediction(self, x: Image, pad_for_structure_detection: int = 50):
        """Predict table structure"""
        with torch.no_grad():
            logger.info(f"padding image by {pad_for_structure_detection} for structure detection")
            encoding = self.feature_extractor(
                pad_image_with_background_color(x, pad_for_structure_detection),
                return_tensors="pt",
            ).to(self.device)
            outputs_structure = self.model(**encoding)
            outputs_structure["pad_for_structure_detection"] = pad_for_structure_detection

        tokens = self.get_tokens(x=x)
>>>>>>> 173f6334

        # 'tokens' is a list of tokens
        # Need to be in a relative reading order
        # If no order is provided, use current order
        for idx, token in enumerate(tokens):
            if "span_num" not in token:
                token["span_num"] = idx
            if "line_num" not in token:
                token["line_num"] = 0
            if "block_num" not in token:
                token["block_num"] = 0

        return tokens

    def get_structure(self, x: Image, pad_for_structure_detection: int = 50):
        with torch.no_grad():
            logger.info(f"padding image by {pad_for_structure_detection} for structufre detection")
            encoding = self.feature_extractor(
                pad_image_with_background_color(x, pad_for_structure_detection),
                # x,
                return_tensors="pt",
            ).to(self.device)
            outputs_structure = self.model(**encoding)
            outputs_structure["pad_for_structure_detection"] = pad_for_structure_detection
            return outputs_structure

    def run_prediction(self, x: Image, pad_for_structure_detection: int = 50):
        """Predict table structure"""
        outputs_structure = self.get_structure(x, pad_for_structure_detection)
        tokens = self.get_tokens(x=x)

        html = recognize(outputs_structure, x, tokens=tokens, out_html=True)["html"]
        prediction = html[0] if html else ""
        return prediction


tables_agent: UnstructuredTableTransformerModel = UnstructuredTableTransformerModel()


def load_agent():
    """Loads the Tesseract OCR agent as a global variable to ensure that we only load it once."""
    global tables_agent

    if not hasattr(tables_agent, "model"):
        logger.info("Loading the Tesseract OCR agent ...")
        tables_agent.initialize("microsoft/table-transformer-structure-recognition")

    return


def get_class_map(data_type: str):
    """Defines class map dictionaries"""
    if data_type == "structure":
        class_map = {
            "table": 0,
            "table column": 1,
            "table row": 2,
            "table column header": 3,
            "table projected row header": 4,
            "table spanning cell": 5,
            "no object": 6,
        }
    elif data_type == "detection":
        class_map = {"table": 0, "table rotated": 1, "no object": 2}
    return class_map


structure_class_thresholds = {
    "table": 0.5,
    "table column": 0.5,
    "table row": 0.5,
    "table column header": 0.5,
    "table projected row header": 0.5,
    "table spanning cell": 0.5,
    "no object": 10,
}


def recognize(outputs: dict, img: Image, tokens: list, out_html: bool = False):
    """Recognize table elements."""
    out_formats = {}

    str_class_name2idx = get_class_map("structure")
    str_class_idx2name = {v: k for k, v in str_class_name2idx.items()}
    str_class_thresholds = structure_class_thresholds

    # Post-process detected objects, assign class labels
    objects = outputs_to_objects(outputs, img.size, str_class_idx2name)

    # Further process the detected objects so they correspond to a consistent table
    tables_structure = objects_to_structures(objects, tokens, str_class_thresholds)
    # Enumerate all table cells: grid cells and spanning cells
    tables_cells = [structure_to_cells(structure, tokens)[0] for structure in tables_structure]

    # Convert cells to HTML
    if out_html:
        tables_htmls = [cells_to_html(cells) for cells in tables_cells]
        out_formats["html"] = tables_htmls

    return out_formats


def outputs_to_objects(outputs, img_size, class_idx2name):
    """Output table element types."""
    m = outputs["logits"].softmax(-1).max(-1)
    pred_labels = list(m.indices.detach().cpu().numpy())[0]
    pred_scores = list(m.values.detach().cpu().numpy())[0]
    pred_bboxes = outputs["pred_boxes"].detach().cpu()[0]

    pad = outputs.get("pad_for_structure_detection", 0)
    scale_size = (img_size[0] + pad, img_size[1] + pad)
    pred_bboxes = [elem.tolist() for elem in rescale_bboxes(pred_bboxes, scale_size)]
    # unshift the padding; padding effectively shifted the bounding boxes of structures in the
    # original image with half of the total pad
    shift_size = pad / 2

    objects = []
    for label, score, bbox in zip(pred_labels, pred_scores, pred_bboxes):
        class_label = class_idx2name[int(label)]
        if class_label != "no object":
            objects.append(
                {
                    "label": class_label,
                    "score": float(score),
                    "bbox": [float(elem) - shift_size for elem in bbox],
                },
            )

    return objects


# for output bounding box post-processing
def box_cxcywh_to_xyxy(x):
    """Convert rectangle format from center-x, center-y, width, height to
    x-min, y-min, x-max, y-max."""
    x_c, y_c, w, h = x.unbind(-1)
    b = [(x_c - 0.5 * w), (y_c - 0.5 * h), (x_c + 0.5 * w), (y_c + 0.5 * h)]
    return torch.stack(b, dim=1)


def rescale_bboxes(out_bbox, size):
    """Rescale relative bounding box to box of size given by size."""
    img_w, img_h = size
    b = box_cxcywh_to_xyxy(out_bbox)
    b = b * torch.tensor([img_w, img_h, img_w, img_h], dtype=torch.float32)
    return b


def iob(bbox1, bbox2):
    """
    Compute the intersection area over box area, for bbox1.
    """
    intersection = Rect(bbox1).intersect(Rect(bbox2))

    bbox1_area = Rect(bbox1).get_area()
    if bbox1_area > 0:
        return intersection.get_area() / bbox1_area

    return 0


def objects_to_structures(objects, tokens, class_thresholds):
    """
    Process the bounding boxes produced by the table structure recognition model into
    a *consistent* set of table structures (rows, columns, spanning cells, headers).
    This entails resolving conflicts/overlaps, and ensuring the boxes meet certain alignment
    conditions (for example: rows should all have the same width, etc.).
    """

    tables = [obj for obj in objects if obj["label"] == "table"]
    table_structures = []

    for table in tables:
        table_objects = [obj for obj in objects if iob(obj["bbox"], table["bbox"]) >= 0.5]
        table_tokens = [token for token in tokens if iob(token["bbox"], table["bbox"]) >= 0.5]

        structure = {}

        columns = [obj for obj in table_objects if obj["label"] == "table column"]
        rows = [obj for obj in table_objects if obj["label"] == "table row"]
        column_headers = [obj for obj in table_objects if obj["label"] == "table column header"]
        spanning_cells = [obj for obj in table_objects if obj["label"] == "table spanning cell"]
        for obj in spanning_cells:
            obj["projected row header"] = False
        projected_row_headers = [
            obj for obj in table_objects if obj["label"] == "table projected row header"
        ]
        for obj in projected_row_headers:
            obj["projected row header"] = True
        spanning_cells += projected_row_headers
        for obj in rows:
            obj["column header"] = False
            for header_obj in column_headers:
                if iob(obj["bbox"], header_obj["bbox"]) >= 0.5:
                    obj["column header"] = True

        # Refine table structures
        rows = postprocess.refine_rows(rows, table_tokens, class_thresholds["table row"])
        columns = postprocess.refine_columns(
            columns,
            table_tokens,
            class_thresholds["table column"],
        )

        # Shrink table bbox to just the total height of the rows
        # and the total width of the columns
        row_rect = Rect()
        for obj in rows:
            row_rect.include_rect(obj["bbox"])
        column_rect = Rect()
        for obj in columns:
            column_rect.include_rect(obj["bbox"])
        table["row_column_bbox"] = [
            column_rect.x_min,
            row_rect.y_min,
            column_rect.x_max,
            row_rect.y_max,
        ]
        table["bbox"] = table["row_column_bbox"]

        # Process the rows and columns into a complete segmented table
        columns = postprocess.align_columns(columns, table["row_column_bbox"])
        rows = postprocess.align_rows(rows, table["row_column_bbox"])

        structure["rows"] = rows
        structure["columns"] = columns
        structure["column headers"] = column_headers
        structure["spanning cells"] = spanning_cells

        if len(rows) > 0 and len(columns) > 1:
            structure = refine_table_structure(structure, class_thresholds)

        table_structures.append(structure)

    return table_structures


def refine_table_structure(table_structure, class_thresholds):
    """
    Apply operations to the detected table structure objects such as
    thresholding, NMS, and alignment.
    """
    rows = table_structure["rows"]
    columns = table_structure["columns"]

    # Process the headers
    column_headers = table_structure["column headers"]
    column_headers = postprocess.apply_threshold(
        column_headers,
        class_thresholds["table column header"],
    )
    column_headers = postprocess.nms(column_headers)
    column_headers = align_headers(column_headers, rows)

    # Process spanning cells
    spanning_cells = [
        elem for elem in table_structure["spanning cells"] if not elem["projected row header"]
    ]
    projected_row_headers = [
        elem for elem in table_structure["spanning cells"] if elem["projected row header"]
    ]
    spanning_cells = postprocess.apply_threshold(
        spanning_cells,
        class_thresholds["table spanning cell"],
    )
    projected_row_headers = postprocess.apply_threshold(
        projected_row_headers,
        class_thresholds["table projected row header"],
    )
    spanning_cells += projected_row_headers
    # Align before NMS for spanning cells because alignment brings them into agreement
    # with rows and columns first; if spanning cells still overlap after this operation,
    # the threshold for NMS can basically be lowered to just above 0
    spanning_cells = postprocess.align_supercells(spanning_cells, rows, columns)
    spanning_cells = postprocess.nms_supercells(spanning_cells)

    postprocess.header_supercell_tree(spanning_cells)

    table_structure["columns"] = columns
    table_structure["rows"] = rows
    table_structure["spanning cells"] = spanning_cells
    table_structure["column headers"] = column_headers

    return table_structure


def align_headers(headers, rows):
    """
    Adjust the header boundary to be the convex hull of the rows it intersects
    at least 50% of the height of.

    For now, we are not supporting tables with multiple headers, so we need to
    eliminate anything besides the top-most header.
    """

    aligned_headers = []

    for row in rows:
        row["column header"] = False

    header_row_nums = []
    for header in headers:
        for row_num, row in enumerate(rows):
            row_height = row["bbox"][3] - row["bbox"][1]
            min_row_overlap = max(row["bbox"][1], header["bbox"][1])
            max_row_overlap = min(row["bbox"][3], header["bbox"][3])
            overlap_height = max_row_overlap - min_row_overlap
            if overlap_height / row_height >= 0.5:
                header_row_nums.append(row_num)

    if len(header_row_nums) == 0:
        return aligned_headers

    header_rect = Rect()
    if header_row_nums[0] > 0:
        header_row_nums = list(range(header_row_nums[0] + 1)) + header_row_nums

    last_row_num = -1
    for row_num in header_row_nums:
        if row_num == last_row_num + 1:
            row = rows[row_num]
            row["column header"] = True
            header_rect = header_rect.include_rect(row["bbox"])
            last_row_num = row_num
        else:
            # Break as soon as a non-header row is encountered.
            # This ignores any subsequent rows in the table labeled as a header.
            # Having more than 1 header is not supported currently.
            break

    header = {"bbox": header_rect.get_bbox()}
    aligned_headers.append(header)

    return aligned_headers


def structure_to_cells(table_structure, tokens):
    """
    Assuming the row, column, spanning cell, and header bounding boxes have
    been refined into a set of consistent table structures, process these
    table structures into table cells. This is a universal representation
    format for the table, which can later be exported to Pandas or CSV formats.
    Classify the cells as header/access cells or data cells
    based on if they intersect with the header bounding box.
    """
    columns = table_structure["columns"]
    rows = table_structure["rows"]
    spanning_cells = table_structure["spanning cells"]
    cells = []
    subcells = []
    # Identify complete cells and subcells
    for column_num, column in enumerate(columns):
        for row_num, row in enumerate(rows):
            column_rect = Rect(list(column["bbox"]))
            row_rect = Rect(list(row["bbox"]))
            cell_rect = row_rect.intersect(column_rect)
            header = "column header" in row and row["column header"]
            cell = {
                "bbox": cell_rect.get_bbox(),
                "column_nums": [column_num],
                "row_nums": [row_num],
                "column header": header,
            }

            cell["subcell"] = False
            for spanning_cell in spanning_cells:
                spanning_cell_rect = Rect(list(spanning_cell["bbox"]))
                if (
                    spanning_cell_rect.intersect(cell_rect).get_area() / cell_rect.get_area()
                ) > 0.5:
                    cell["subcell"] = True
                    break

            if cell["subcell"]:
                subcells.append(cell)
            else:
                # cell text = extract_text_inside_bbox(table_spans, cell['bbox'])
                # cell['cell text'] = cell text
                cell["projected row header"] = False
                cells.append(cell)

    for spanning_cell in spanning_cells:
        spanning_cell_rect = Rect(list(spanning_cell["bbox"]))
        cell_columns = set()
        cell_rows = set()
        cell_rect = None
        header = True
        for subcell in subcells:
            subcell_rect = Rect(list(subcell["bbox"]))
            subcell_rect_area = subcell_rect.get_area()
            if (subcell_rect.intersect(spanning_cell_rect).get_area() / subcell_rect_area) > 0.5:
                if cell_rect is None:
                    cell_rect = Rect(list(subcell["bbox"]))
                else:
                    cell_rect.include_rect(list(subcell["bbox"]))
                cell_rows = cell_rows.union(set(subcell["row_nums"]))
                cell_columns = cell_columns.union(set(subcell["column_nums"]))
                # By convention here, all subcells must be classified
                # as header cells for a spanning cell to be classified as a header cell;
                # otherwise, this could lead to a non-rectangular header region
                header = header and "column header" in subcell and subcell["column header"]
        if len(cell_rows) > 0 and len(cell_columns) > 0:
            cell = {
                "bbox": cell_rect.get_bbox(),
                "column_nums": list(cell_columns),
                "row_nums": list(cell_rows),
                "column header": header,
                "projected row header": spanning_cell["projected row header"],
            }
            cells.append(cell)

    # Compute a confidence score based on how well the page tokens
    # slot into the cells reported by the model
    _, _, cell_match_scores = postprocess.slot_into_containers(cells, tokens)
    try:
        mean_match_score = sum(cell_match_scores) / len(cell_match_scores)
        min_match_score = min(cell_match_scores)
        confidence_score = (mean_match_score + min_match_score) / 2
    except ZeroDivisionError:
        confidence_score = 0

    # Dilate rows and columns before final extraction
    # dilated_columns = fill_column_gaps(columns, table_bbox)
    dilated_columns = columns
    # dilated_rows = fill_row_gaps(rows, table_bbox)
    dilated_rows = rows
    for cell in cells:
        column_rect = Rect()
        for column_num in cell["column_nums"]:
            column_rect.include_rect(list(dilated_columns[column_num]["bbox"]))
        row_rect = Rect()
        for row_num in cell["row_nums"]:
            row_rect.include_rect(list(dilated_rows[row_num]["bbox"]))
        cell_rect = column_rect.intersect(row_rect)
        cell["bbox"] = cell_rect.get_bbox()

    span_nums_by_cell, _, _ = postprocess.slot_into_containers(
        cells,
        tokens,
        overlap_threshold=0.001,
        forced_assignment=False,
    )

    for cell, cell_span_nums in zip(cells, span_nums_by_cell):
        cell_spans = [tokens[num] for num in cell_span_nums]
        # TODO: Refine how text is extracted; should be character-based, not span-based;
        # but need to associate
        cell["cell text"] = postprocess.extract_text_from_spans(
            cell_spans,
            remove_integer_superscripts=False,
        )
        cell["spans"] = cell_spans

    # Adjust the row, column, and cell bounding boxes to reflect the extracted text
    num_rows = len(rows)
    rows = postprocess.sort_objects_top_to_bottom(rows)
    num_columns = len(columns)
    columns = postprocess.sort_objects_left_to_right(columns)
    min_y_values_by_row = defaultdict(list)
    max_y_values_by_row = defaultdict(list)
    min_x_values_by_column = defaultdict(list)
    max_x_values_by_column = defaultdict(list)
    for cell in cells:
        min_row = min(cell["row_nums"])
        max_row = max(cell["row_nums"])
        min_column = min(cell["column_nums"])
        max_column = max(cell["column_nums"])
        for span in cell["spans"]:
            min_x_values_by_column[min_column].append(span["bbox"][0])
            min_y_values_by_row[min_row].append(span["bbox"][1])
            max_x_values_by_column[max_column].append(span["bbox"][2])
            max_y_values_by_row[max_row].append(span["bbox"][3])
    for row_num, row in enumerate(rows):
        if len(min_x_values_by_column[0]) > 0:
            row["bbox"][0] = min(min_x_values_by_column[0])
        if len(min_y_values_by_row[row_num]) > 0:
            row["bbox"][1] = min(min_y_values_by_row[row_num])
        if len(max_x_values_by_column[num_columns - 1]) > 0:
            row["bbox"][2] = max(max_x_values_by_column[num_columns - 1])
        if len(max_y_values_by_row[row_num]) > 0:
            row["bbox"][3] = max(max_y_values_by_row[row_num])
    for column_num, column in enumerate(columns):
        if len(min_x_values_by_column[column_num]) > 0:
            column["bbox"][0] = min(min_x_values_by_column[column_num])
        if len(min_y_values_by_row[0]) > 0:
            column["bbox"][1] = min(min_y_values_by_row[0])
        if len(max_x_values_by_column[column_num]) > 0:
            column["bbox"][2] = max(max_x_values_by_column[column_num])
        if len(max_y_values_by_row[num_rows - 1]) > 0:
            column["bbox"][3] = max(max_y_values_by_row[num_rows - 1])
    for cell in cells:
        row_rect = None
        column_rect = None
        for row_num in cell["row_nums"]:
            if row_rect is None:
                row_rect = Rect(list(rows[row_num]["bbox"]))
            else:
                row_rect.include_rect(list(rows[row_num]["bbox"]))
        for column_num in cell["column_nums"]:
            if column_rect is None:
                column_rect = Rect(list(columns[column_num]["bbox"]))
            else:
                column_rect.include_rect(list(columns[column_num]["bbox"]))
        cell_rect = row_rect.intersect(column_rect)
        if cell_rect.get_area() > 0:
            cell["bbox"] = cell_rect.get_bbox()
            pass

    return cells, confidence_score


def fill_cells(cells: List[dict]) -> List[dict]:
    """add empty cells to pad cells that spans multiple rows for html conversion

    For example if a cell takes row 0 and 1 and column 0, we add a new empty cell at row 1 and
    column 0. This padding ensures the structure of the output table is intact. In this example the
    cell data is {"row_nums": [0, 1], "column_nums": [0], ...}

    A cell contains the following keys relevent to the html conversion:
    row_nums: List[int]
        the row numbers this cell belongs to; for cells spanning multiple rows there are more than
        one numbers
    column_nums: List[int]
        the columns numbers this cell belongs to; for cells spanning multiple columns there are more
        than one numbers
    cell text: str
        the text in this cell

    """
    new_cells = cells.copy()
    for cell in cells:
        for extra_row in sorted(cell["row_nums"][1:]):
            new_cell = cell.copy()
            new_cell["row_nums"] = [extra_row]
            new_cell["cell text"] = ""
            new_cells.append(new_cell)
    return new_cells


def cells_to_html(cells):
    """Convert table structure to html format."""
    cells = sorted(fill_cells(cells), key=lambda k: (min(k["row_nums"]), min(k["column_nums"])))

    table = ET.Element("table")
    current_row = -1

    for cell in cells:
        this_row = min(cell["row_nums"])

        attrib = {}
        colspan = len(cell["column_nums"])
        if colspan > 1:
            attrib["colspan"] = str(colspan)
        rowspan = len(cell["row_nums"])
        if rowspan > 1:
            attrib["rowspan"] = str(rowspan)
        if this_row > current_row:
            current_row = this_row
            if cell["column header"]:
                cell_tag = "th"
                row = ET.SubElement(table, "thead")
            else:
                cell_tag = "td"
                row = ET.SubElement(table, "tr")
        tcell = ET.SubElement(row, cell_tag, attrib=attrib)
        tcell.text = cell["cell text"]

    return str(ET.tostring(table, encoding="unicode", short_empty_elements=False))<|MERGE_RESOLUTION|>--- conflicted
+++ resolved
@@ -77,15 +77,12 @@
                     xmax = max([i[0] for i in line[0]])
                     ymax = max([i[1] for i in line[0]])
                     tokens.append({"bbox": [xmin, ymin, xmax, ymax], "text": line[1][0]})
-            return tokens
         else:
             logger.info("Processing table OCR with tesseract...")
             ocr_df: pd.DataFrame = pytesseract.image_to_data(
                 x,
                 output_type="data.frame",
             )
-<<<<<<< HEAD
-=======
 
             ocr_df = ocr_df.dropna()
 
@@ -102,21 +99,6 @@
                         "text": idtx.text,
                     },
                 )
-            return tokens
-
-    def run_prediction(self, x: Image, pad_for_structure_detection: int = 50):
-        """Predict table structure"""
-        with torch.no_grad():
-            logger.info(f"padding image by {pad_for_structure_detection} for structure detection")
-            encoding = self.feature_extractor(
-                pad_image_with_background_color(x, pad_for_structure_detection),
-                return_tensors="pt",
-            ).to(self.device)
-            outputs_structure = self.model(**encoding)
-            outputs_structure["pad_for_structure_detection"] = pad_for_structure_detection
-
-        tokens = self.get_tokens(x=x)
->>>>>>> 173f6334
 
         # 'tokens' is a list of tokens
         # Need to be in a relative reading order
