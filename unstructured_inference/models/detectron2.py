--- conflicted
+++ resolved
@@ -13,14 +13,7 @@
 from unstructured_inference.inference.layoutelement import LayoutElement
 from unstructured_inference.models.unstructuredmodel import UnstructuredModel
 from unstructured_inference.utils import LazyDict, LazyEvaluateInfo
-<<<<<<< HEAD
-import numpy as np
-import cv2
-from openvino.runtime import Core
-import os
-=======
 
->>>>>>> 9748ee0f
 
 DETECTRON_CONFIG: Final = "lp://PubLayNet/faster_rcnn_R_50_FPN_3x/config"
 DEFAULT_LABEL_MAP: Final[Dict[int, str]] = {
@@ -44,10 +37,6 @@
         ),
         model_path=LazyEvaluateInfo(
             hf_hub_download,
-<<<<<<< HEAD
-            "unstructuredio/detectron2_faster_rcnn_R_50_FPN_3x",
-            "model.xml",
-=======
             "layoutparser/detectron2",
             "PubLayNet/faster_rcnn_R_50_FPN_3x/model_final.pth",
         ),
@@ -55,7 +44,6 @@
             hf_hub_download,
             "layoutparser/detectron2",
             "PubLayNet/faster_rcnn_R_50_FPN_3x/config.yml",
->>>>>>> 9748ee0f
         ),
         label_map=DEFAULT_LABEL_MAP,
         extra_config=DEFAULT_EXTRA_CONFIG,
@@ -78,59 +66,6 @@
 
     def predict(self, x: Image):
         """Makes a prediction using detectron2 model."""
-<<<<<<< HEAD
-        super().predict(image)
-
-        prepared_input = self.preprocess(image)
-        predictions = self.model(prepared_input)
-        bboxes, labels, confidence_scores = (
-            predictions[self.model.output(0)],
-            predictions[self.model.output(1)],
-            predictions[self.model.output(2)],
-        )
-        input_w, input_h = image.size
-        regions = self.postprocess(bboxes, labels, confidence_scores, input_w, input_h)
-
-        return regions
-
-    def initialize(
-        self,
-        model_path: Union[str, Path],
-        model_xml: Optional[Path],
-        label_map: Dict[int, str],
-        confidence_threshold: Optional[float] = None,
-    ):
-        """Loads the detectron2 model using the specified parameters"""
-        logger.info("Loading the Detectron2 layout model ...")
-        ie = Core()
-        model = ie.read_model(model_path)
-        compiled_path = "detectron2-compiled.ir"
-        if os.path.exists(compiled_path):
-            self.model = ie.read_model(compiled_path)
-        else:
-            compiled_model = ie.compile_model(model, device_name="CPU")
-            self.model = compiled_model
-        self.label_map = label_map
-        if confidence_threshold is None:
-            confidence_threshold = 0.5
-        self.confidence_threshold = confidence_threshold
-
-    def preprocess(self, image: Image.Image) -> np.ndarray:
-        """Process input image into required format for ingestion into the Detectron2 ONNX binary.
-        This involves resizing to a fixed shape and converting to a specific numpy format."""
-        # TODO (benjamin): check other shapes for inference
-        img = np.array(image)
-        # TODO (benjamin): We should use models.get_model() but currenly returns Detectron model
-        # onnx input expected
-        # [3,1035,800]
-        img = cv2.resize(
-            img,
-            (self.required_w, self.required_h),
-            interpolation=cv2.INTER_LINEAR,
-        ).astype(np.float32)
-        img = img.transpose(2, 0, 1)
-        return img
-=======
         super().predict(x)
         prediction = self.model.detect(x)
         return [LayoutElement.from_lp_textblock(block) for block in prediction]
@@ -150,7 +85,6 @@
                 "Failed to load the Detectron2 model. Ensure that the Detectron2 "
                 "module is correctly installed."
             )
->>>>>>> 9748ee0f
 
         config_path_str = str(config_path)
         model_path_str: Optional[str] = None if model_path is None else str(model_path)
