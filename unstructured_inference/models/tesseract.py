# import os
# from typing import Dict

# import pytesseract
# from layoutparser.ocr.tesseract_agent import TesseractAgent, is_pytesseract_available

# from unstructured_inference.logger import logger

# ocr_agents: Dict[str, TesseractAgent] = {}

# TesseractError = pytesseract.pytesseract.TesseractError

# # Force tesseract to be single threaded,
# # otherwise we see major performance problems
# if "OMP_THREAD_LIMIT" not in os.environ:
#     os.environ["OMP_THREAD_LIMIT"] = "1"


<<<<<<< HEAD
# def load_agent(languages: str = "eng"):
#     """Loads the Tesseract OCR agent as a global variable to ensure that we only load it once.
=======
# this field is defined by pytesseract/unstructured.pytesseract
TESSERACT_TEXT_HEIGHT = "height"


def load_agent(languages: str = "eng"):
    """Loads the Tesseract OCR agent as a global variable to ensure that we only load it once.
>>>>>>> cf15726a

#     Parameters
#     ----------
#     languages
#         The languages to use for the Tesseract agent. To use a langauge, you'll first need
#         to isntall the appropriate Tesseract language pack.
#     """
#     global ocr_agents

#     if not is_pytesseract_available():
#         raise ImportError(
#             "Failed to load Tesseract. Ensure that Tesseract is installed. Example command: \n"
#             "    >>> sudo apt install -y tesseract-ocr",
#         )

#     if languages not in ocr_agents:
#         logger.info(f"Loading the Tesseract OCR agent for {languages} ...")
#         ocr_agents[languages] = TesseractAgent(languages=languages)<|MERGE_RESOLUTION|>--- conflicted
+++ resolved
@@ -1,47 +1,42 @@
-# import os
-# from typing import Dict
+import os
+from typing import Dict
 
-# import pytesseract
-# from layoutparser.ocr.tesseract_agent import TesseractAgent, is_pytesseract_available
+import pytesseract
+from layoutparser.ocr.tesseract_agent import TesseractAgent, is_pytesseract_available
 
-# from unstructured_inference.logger import logger
+from unstructured_inference.logger import logger
 
-# ocr_agents: Dict[str, TesseractAgent] = {}
+ocr_agents: Dict[str, TesseractAgent] = {}
 
-# TesseractError = pytesseract.pytesseract.TesseractError
+TesseractError = pytesseract.pytesseract.TesseractError
 
-# # Force tesseract to be single threaded,
-# # otherwise we see major performance problems
-# if "OMP_THREAD_LIMIT" not in os.environ:
-#     os.environ["OMP_THREAD_LIMIT"] = "1"
+# Force tesseract to be single threaded,
+# otherwise we see major performance problems
+if "OMP_THREAD_LIMIT" not in os.environ:
+    os.environ["OMP_THREAD_LIMIT"] = "1"
 
 
-<<<<<<< HEAD
-# def load_agent(languages: str = "eng"):
-#     """Loads the Tesseract OCR agent as a global variable to ensure that we only load it once.
-=======
 # this field is defined by pytesseract/unstructured.pytesseract
 TESSERACT_TEXT_HEIGHT = "height"
 
 
 def load_agent(languages: str = "eng"):
     """Loads the Tesseract OCR agent as a global variable to ensure that we only load it once.
->>>>>>> cf15726a
 
-#     Parameters
-#     ----------
-#     languages
-#         The languages to use for the Tesseract agent. To use a langauge, you'll first need
-#         to isntall the appropriate Tesseract language pack.
-#     """
-#     global ocr_agents
+    Parameters
+    ----------
+    languages
+        The languages to use for the Tesseract agent. To use a langauge, you'll first need
+        to isntall the appropriate Tesseract language pack.
+    """
+    global ocr_agents
 
-#     if not is_pytesseract_available():
-#         raise ImportError(
-#             "Failed to load Tesseract. Ensure that Tesseract is installed. Example command: \n"
-#             "    >>> sudo apt install -y tesseract-ocr",
-#         )
+    if not is_pytesseract_available():
+        raise ImportError(
+            "Failed to load Tesseract. Ensure that Tesseract is installed. Example command: \n"
+            "    >>> sudo apt install -y tesseract-ocr",
+        )
 
-#     if languages not in ocr_agents:
-#         logger.info(f"Loading the Tesseract OCR agent for {languages} ...")
-#         ocr_agents[languages] = TesseractAgent(languages=languages)+    if languages not in ocr_agents:
+        logger.info(f"Loading the Tesseract OCR agent for {languages} ...")
+        ocr_agents[languages] = TesseractAgent(languages=languages)