# https://github.com/microsoft/table-transformer/blob/main/src/postprocess.py
"""
Copyright (C) 2021 Microsoft Corporation
"""
from collections import defaultdict

class Rect:
    def __init__(self, bbox = None): #x_min, y_min, x_max, y_max):
        if bbox is None:
            self.x_min = 0
            self.y_min = 0
            self.x_max = 0
            self.y_max = 0
        else:
            self.x_min = bbox[0]
            self.y_min = bbox[1]
            self.x_max = bbox[2]
            self.y_max = bbox[3]
    
    def get_area(self):
        area = (self.x_max - self.x_min) * (self.y_max - self.y_min)
        return area if area > 0 else 0.0
    
    def intersect(self, other):
        if self.get_area() == 0:
            self.x_min = other.x_min
            self.y_min = other.y_min
            self.x_max = other.x_max
            self.y_max = other.y_max
        else: 
            self.x_min = max(self.x_min, other.x_min)
            self.y_min = max(self.y_min, other.y_min)
            self.x_max = min(self.x_max, other.x_max)
            self.y_max = min(self.y_max, other.y_max)

            if self.x_min > self.x_max or self.y_min > self.y_max or self.get_area() == 0:
                self.x_min = 0
                self.y_min = 0
                self.x_max = 0
                self.y_max = 0
        
        return self
    

    def include_rect(self, bbox):
        other = Rect(bbox)

        if self.get_area() == 0:
            self.x_min = other.x_min
            self.y_min = other.y_min
            self.x_max = other.x_max
            self.y_max = other.y_max
            return self

        self.x_min = min(self.x_min, other.x_min)
        self.y_min = min(self.y_min, other.y_min)
        self.x_max = max(self.x_max, other.x_max)
        self.y_max = max(self.y_max, other.y_max)

        if self.get_area() == 0:
            self.x_min = other.x_min
            self.y_min = other.y_min
            self.x_max = other.x_max
            self.y_max = other.y_max

        return self
    
    def get_bbox(self):
        return [self.x_min, self.y_min, self.x_max, self.y_max]


def apply_threshold(objects, threshold):
    """
    Filter out objects below a certain score.
    """
    return [obj for obj in objects if obj["score"] >= threshold]


def apply_class_thresholds(bboxes, labels, scores, class_names, class_thresholds):
    """
    Filter out bounding boxes whose confidence is below the confidence threshold for
    its associated class label.
    """
    # Apply class-specific thresholds
    indices_above_threshold = [
        idx
        for idx, (score, label) in enumerate(zip(scores, labels))
        if score >= class_thresholds[class_names[label]]
    ]
    bboxes = [bboxes[idx] for idx in indices_above_threshold]
    scores = [scores[idx] for idx in indices_above_threshold]
    labels = [labels[idx] for idx in indices_above_threshold]

    return bboxes, scores, labels


def iou(bbox1, bbox2):
    """
    Compute the intersection-over-union of two bounding boxes.
    """
    intersection = Rect(bbox1).intersect(bbox2)
    union = Rect(bbox1).include_rect(bbox2)

    union_area = union.get_area()
    if union_area > 0:
        return intersection.get_area() / union.get_area()

    return 0


def iob(bbox1, bbox2):
    """
    Compute the intersection area over box area, for bbox1.
    """
    intersection = Rect(bbox1).intersect(bbox2)

    bbox1_area = Rect(bbox1).get_area()
    if bbox1_area > 0:
        return intersection.get_area() / bbox1_area

    return 0


def objects_to_cells(table, objects_in_table, tokens_in_table, class_map, class_thresholds):
    """
    Process the bounding boxes produced by the table structure recognition model
    and the token/word/span bounding boxes into table cells.

    Also return a confidence score based on how well the text was able to be
    uniquely slotted into the cells detected by the table model.
    """

    table_structures = objects_to_table_structures(
        table, objects_in_table, tokens_in_table, class_map, class_thresholds
    )

    # Check for a valid table
    if len(table_structures["columns"]) < 1 or len(table_structures["rows"]) < 1:
        cells = []  # None
        confidence_score = 0
    else:
        cells, confidence_score = table_structure_to_cells(
            table_structures, tokens_in_table, table["bbox"]
        )

    return table_structures, cells, confidence_score


def objects_to_table_structures(
    table_object, objects_in_table, tokens_in_table, class_names, class_thresholds
):
    """
    Process the bounding boxes produced by the table structure recognition model into
    a *consistent* set of table structures (rows, columns, supercells, headers).
    This entails resolving conflicts/overlaps, and ensuring the boxes meet certain alignment
    conditions (for example: rows should all have the same width, etc.).
    """

    page_num = table_object["page_num"]

    table_structures = {}

    columns = [obj for obj in objects_in_table if class_names[obj["label"]] == "table column"]
    rows = [obj for obj in objects_in_table if class_names[obj["label"]] == "table row"]
    headers = [
        obj for obj in objects_in_table if class_names[obj["label"]] == "table column header"
    ]
    supercells = [
        obj for obj in objects_in_table if class_names[obj["label"]] == "table spanning cell"
    ]
    for obj in supercells:
        obj["subheader"] = False
    subheaders = [
        obj for obj in objects_in_table if class_names[obj["label"]] == "table projected row header"
    ]
    for obj in subheaders:
        obj["subheader"] = True
    supercells += subheaders
    for obj in rows:
        obj["header"] = False
        for header_obj in headers:
            if iob(obj["bbox"], header_obj["bbox"]) >= 0.5:
                obj["header"] = True

    for row in rows:
        row["page"] = page_num

    for column in columns:
        column["page"] = page_num

    # Refine table structures
    rows = refine_rows(rows, tokens_in_table, class_thresholds["table row"])
    columns = refine_columns(columns, tokens_in_table, class_thresholds["table column"])

    # Shrink table bbox to just the total height of the rows
    # and the total width of the columns
    row_rect = None
    for obj in rows:
<<<<<<< HEAD
        if row_rect is None: 
            row_rect = Rect(obj['bbox'])
        else:
            row_rect.include_rect(obj['bbox'])
    column_rect = None
    for obj in columns:
        if column_rect is None:
            column_rect = Rect(obj['bbox'])
        else:
            column_rect.include_rect(obj['bbox'])
    table_object['row_column_bbox'] = [column_rect[0], row_rect[1], column_rect[2], row_rect[3]]
    table_object['bbox'] = table_object['row_column_bbox']
=======
        row_rect.include_rect(obj["bbox"])
    column_rect = Rect()
    for obj in columns:
        column_rect.include_rect(obj["bbox"])
    table_object["row_column_bbox"] = [column_rect[0], row_rect[1], column_rect[2], row_rect[3]]
    table_object["bbox"] = table_object["row_column_bbox"]
>>>>>>> a696a127

    # Process the rows and columns into a complete segmented table
    columns = align_columns(columns, table_object["row_column_bbox"])
    rows = align_rows(rows, table_object["row_column_bbox"])

    table_structures["rows"] = rows
    table_structures["columns"] = columns
    table_structures["headers"] = headers
    table_structures["supercells"] = supercells

    if len(rows) > 0 and len(columns) > 1:
        table_structures = refine_table_structures(
            table_object["bbox"], table_structures, tokens_in_table, class_thresholds
        )

    return table_structures


def refine_rows(rows, tokens, score_threshold):
    """
    Apply operations to the detected rows, such as
    thresholding, NMS, and alignment.
    """

    if len(tokens) > 0:
        rows = nms_by_containment(rows, tokens, overlap_threshold=0.5)
        remove_objects_without_content(tokens, rows)
    else:
        rows = nms(rows, match_criteria="object2_overlap", match_threshold=0.5, keep_higher=True)
    if len(rows) > 1:
        rows = sort_objects_top_to_bottom(rows)

    return rows


def refine_columns(columns, tokens, score_threshold):
    """
    Apply operations to the detected columns, such as
    thresholding, NMS, and alignment.
    """

    if len(tokens) > 0:
        columns = nms_by_containment(columns, tokens, overlap_threshold=0.5)
        remove_objects_without_content(tokens, columns)
    else:
        columns = nms(
            columns, match_criteria="object2_overlap", match_threshold=0.25, keep_higher=True
        )
    if len(columns) > 1:
        columns = sort_objects_left_to_right(columns)

    return columns


def nms_by_containment(container_objects, package_objects, overlap_threshold=0.5):
    """
    Non-maxima suppression (NMS) of objects based on shared containment of other objects.
    """
    container_objects = sort_objects_by_score(container_objects)
    num_objects = len(container_objects)
    suppression = [False for obj in container_objects]

    packages_by_container, _, _ = slot_into_containers(
        container_objects,
        package_objects,
        overlap_threshold=overlap_threshold,
        unique_assignment=True,
        forced_assignment=False,
    )

    for object2_num in range(1, num_objects):
        object2_packages = set(packages_by_container[object2_num])
        if len(object2_packages) == 0:
            suppression[object2_num] = True
        for object1_num in range(object2_num):
            if not suppression[object1_num]:
                object1_packages = set(packages_by_container[object1_num])
                if len(object2_packages.intersection(object1_packages)) > 0:
                    suppression[object2_num] = True

    final_objects = [obj for idx, obj in enumerate(container_objects) if not suppression[idx]]
    return final_objects


def slot_into_containers(
    container_objects,
    package_objects,
    overlap_threshold=0.5,
    unique_assignment=True,
    forced_assignment=False,
):
    """
    Slot a collection of objects into the container they occupy most (the container which holds the
    largest fraction of the object).
    """
    best_match_scores = []

    container_assignments = [[] for container in container_objects]
    package_assignments = [[] for package in package_objects]

    if len(container_objects) == 0 or len(package_objects) == 0:
        return container_assignments, package_assignments, best_match_scores

    match_scores = defaultdict(dict)
    for package_num, package in enumerate(package_objects):
        match_scores = []
        package_rect = Rect(package["bbox"])
        package_area = package_rect.get_area()
        for container_num, container in enumerate(container_objects):
<<<<<<< HEAD
            container_rect = Rect(container['bbox'])
            intersect_area = container_rect.intersect(Rect(package['bbox'])).get_area()
            overlap_fraction = intersect_area / package_area

            match_scores.append({'container': container, 'container_num': container_num, 'score': overlap_fraction})
=======
            container_rect = Rect(container["bbox"])
            intersect_area = container_rect.intersect(package["bbox"]).get_area()
            overlap_fraction = intersect_area / package_area
            match_scores.append(
                {"container": container, "container_num": container_num, "score": overlap_fraction}
            )
>>>>>>> a696a127

        sorted_match_scores = sort_objects_by_score(match_scores)

        best_match_score = sorted_match_scores[0]
        best_match_scores.append(best_match_score["score"])
        if forced_assignment or best_match_score["score"] >= overlap_threshold:
            container_assignments[best_match_score["container_num"]].append(package_num)
            package_assignments[package_num].append(best_match_score["container_num"])

        if not unique_assignment:  # slot package into all eligible slots
            for match_score in sorted_match_scores[1:]:
                if match_score["score"] >= overlap_threshold:
                    container_assignments[match_score["container_num"]].append(package_num)
                    package_assignments[package_num].append(match_score["container_num"])
                else:
                    break

    return container_assignments, package_assignments, best_match_scores


def sort_objects_by_score(objects, reverse=True):
    """
    Put any set of objects in order from high score to low score.
    """
    if reverse:
        sign = -1
    else:
        sign = 1
    return sorted(objects, key=lambda k: sign * k["score"])


def remove_objects_without_content(page_spans, objects):
    """
    Remove any objects (these can be rows, columns, supercells, etc.) that don't
    have any text associated with them.
    """
    for obj in objects[:]:
        object_text, _ = extract_text_inside_bbox(page_spans, obj["bbox"])
        if len(object_text.strip()) == 0:
            objects.remove(obj)


def extract_text_inside_bbox(spans, bbox):
    """
    Extract the text inside a bounding box.
    """
    bbox_spans = get_bbox_span_subset(spans, bbox)
    bbox_text = extract_text_from_spans(bbox_spans, remove_integer_superscripts=True)

    return bbox_text, bbox_spans


def get_bbox_span_subset(spans, bbox, threshold=0.5):
    """
    Reduce the set of spans to those that fall within a bounding box.

    threshold: the fraction of the span that must overlap with the bbox.
    """
    span_subset = []
    for span in spans:
        if overlaps(span["bbox"], bbox, threshold):
            span_subset.append(span)
    return span_subset


def overlaps(bbox1, bbox2, threshold=0.5):
    """
    Test if more than "threshold" fraction of bbox1 overlaps with bbox2.
    """
    rect1 = Rect(list(bbox1))
    area1 = rect1.get_area()
    if area1 == 0:
        return False
<<<<<<< HEAD
    return rect1.intersect(Rect(list(bbox2))).get_area()/area1 >= threshold
=======
    return rect1.intersect(list(bbox2)).get_area() / area1 >= threshold
>>>>>>> a696a127


def extract_text_from_spans(spans, join_with_space=True, remove_integer_superscripts=True):
    """
    Convert a collection of page tokens/words/spans into a single text string.
    """

    if join_with_space:
        join_char = " "
    else:
        join_char = ""
    spans_copy = spans[:]

    if remove_integer_superscripts:
        for span in spans:
            if "flags" not in span:
                continue
            flags = span["flags"]
            if flags & 2**0:  # superscript flag
                if is_int(span["text"]):
                    spans_copy.remove(span)
                else:
                    span["superscript"] = True

    if len(spans_copy) == 0:
        return ""

    spans_copy.sort(key=lambda span: span["span_num"])
    spans_copy.sort(key=lambda span: span["line_num"])
    spans_copy.sort(key=lambda span: span["block_num"])

    # Force the span at the end of every line within a block to have exactly one space
    # unless the line ends with a space or ends with a non-space followed by a hyphen
    line_texts = []
    line_span_texts = [spans_copy[0]["text"]]
    for span1, span2 in zip(spans_copy[:-1], spans_copy[1:]):
        if (
            not span1["block_num"] == span2["block_num"]
            or not span1["line_num"] == span2["line_num"]
        ):
            line_text = join_char.join(line_span_texts).strip()
            if (
                len(line_text) > 0
                and not line_text[-1] == " "
                and not (len(line_text) > 1 and line_text[-1] == "-" and not line_text[-2] == " ")
            ):
                if not join_with_space:
                    line_text += " "
            line_texts.append(line_text)
            line_span_texts = [span2["text"]]
        else:
            line_span_texts.append(span2["text"])
    line_text = join_char.join(line_span_texts)
    line_texts.append(line_text)

    return join_char.join(line_texts).strip()


def sort_objects_left_to_right(objs):
    """
    Put the objects in order from left to right.
    """
    return sorted(objs, key=lambda k: k["bbox"][0] + k["bbox"][2])


def sort_objects_top_to_bottom(objs):
    """
    Put the objects in order from top to bottom.
    """
    return sorted(objs, key=lambda k: k["bbox"][1] + k["bbox"][3])


def align_columns(columns, bbox):
    """
    For every column, align the top and bottom boundaries to the final
    table bounding box.
    """
    try:
        for column in columns:
            column["bbox"][1] = bbox[1]
            column["bbox"][3] = bbox[3]
    except Exception as err:
        print("Could not align columns: {}".format(err))
        pass

    return columns


def align_rows(rows, bbox):
    """
    For every row, align the left and right boundaries to the final
    table bounding box.
    """
    try:
        for row in rows:
            row["bbox"][0] = bbox[0]
            row["bbox"][2] = bbox[2]
    except Exception as err:
        print("Could not align rows: {}".format(err))
        pass

    return rows


def refine_table_structures(table_bbox, table_structures, page_spans, class_thresholds):
    """
    Apply operations to the detected table structure objects such as
    thresholding, NMS, and alignment.
    """
    rows = table_structures["rows"]
    columns = table_structures["columns"]

    # columns = fill_column_gaps(columns, table_bbox)
    # rows = fill_row_gaps(rows, table_bbox)

    # Process the headers
    headers = table_structures["headers"]
    headers = apply_threshold(headers, class_thresholds["table column header"])
    headers = nms(headers)
    headers = align_headers(headers, rows)

    # Process supercells
    supercells = [elem for elem in table_structures["supercells"] if not elem["subheader"]]
    subheaders = [elem for elem in table_structures["supercells"] if elem["subheader"]]
    supercells = apply_threshold(supercells, class_thresholds["table spanning cell"])
    subheaders = apply_threshold(subheaders, class_thresholds["table projected row header"])
    supercells += subheaders
    # Align before NMS for supercells because alignment brings them into agreement
    # with rows and columns first; if supercells still overlap after this operation,
    # the threshold for NMS can basically be lowered to just above 0
    supercells = align_supercells(supercells, rows, columns)
    supercells = nms_supercells(supercells)

    header_supercell_tree(supercells)

    table_structures["columns"] = columns
    table_structures["rows"] = rows
    table_structures["supercells"] = supercells
    table_structures["headers"] = headers

    return table_structures


def nms(objects, match_criteria="object2_overlap", match_threshold=0.05, keep_higher=True):
    """
    A customizable version of non-maxima suppression (NMS).

    Default behavior: If a lower-confidence object overlaps more than 5% of its area
    with a higher-confidence object, remove the lower-confidence object.

    objects: set of dicts; each object dict must have a 'bbox' and a 'score' field
    match_criteria: how to measure how much two objects "overlap"
    match_threshold: the cutoff for determining that overlap requires suppression of one object
    keep_higher: if True, keep the object with the higher metric; otherwise, keep the lower
    """
    if len(objects) == 0:
        return []

    objects = sort_objects_by_score(objects, reverse=keep_higher)

    num_objects = len(objects)
    suppression = [False for obj in objects]

    for object2_num in range(1, num_objects):
        object2_rect = Rect(objects[object2_num]["bbox"])
        object2_area = object2_rect.get_area()
        for object1_num in range(object2_num):
            if not suppression[object1_num]:
                object1_rect = Rect(objects[object1_num]["bbox"])
                object1_area = object1_rect.get_area()
                intersect_area = object1_rect.intersect(object2_rect).get_area()
                try:
                    if match_criteria == "object1_overlap":
                        metric = intersect_area / object1_area
                    elif match_criteria == "object2_overlap":
                        metric = intersect_area / object2_area
                    elif match_criteria == "iou":
                        metric = intersect_area / (object1_area + object2_area - intersect_area)
                    if metric >= match_threshold:
                        suppression[object2_num] = True
                        break
                except Exception:
                    # Intended to recover from divide-by-zero
                    pass

    return [obj for idx, obj in enumerate(objects) if not suppression[idx]]


def align_headers(headers, rows):
    """
    Adjust the header boundary to be the convex hull of the rows it intersects
    at least 50% of the height of.

    For now, we are not supporting tables with multiple headers, so we need to
    eliminate anything besides the top-most header.
    """

    aligned_headers = []

    for row in rows:
        row["header"] = False

    header_row_nums = []
    for header in headers:
        for row_num, row in enumerate(rows):
            row_height = row["bbox"][3] - row["bbox"][1]
            min_row_overlap = max(row["bbox"][1], header["bbox"][1])
            max_row_overlap = min(row["bbox"][3], header["bbox"][3])
            overlap_height = max_row_overlap - min_row_overlap
            if overlap_height / row_height >= 0.5:
                header_row_nums.append(row_num)

    if len(header_row_nums) == 0:
        return aligned_headers

    header_rect = Rect()
    if header_row_nums[0] > 0:
        header_row_nums = list(range(header_row_nums[0] + 1)) + header_row_nums

    last_row_num = -1
    for row_num in header_row_nums:
        if row_num == last_row_num + 1:
            row = rows[row_num]
            row["header"] = True
            header_rect = header_rect.include_rect(row["bbox"])
            last_row_num = row_num
        else:
            # Break as soon as a non-header row is encountered.
            # This ignores any subsequent rows in the table labeled as a header.
            # Having more than 1 header is not supported currently.
            break

    header = {"bbox": list(header_rect)}
    aligned_headers.append(header)

    return aligned_headers


def align_supercells(supercells, rows, columns):
    """
    For each supercell, align it to the rows it intersects 50% of the height of,
    and the columns it intersects 50% of the width of.
    Eliminate supercells for which there are no rows and columns it intersects 50% with.
    """
    aligned_supercells = []

    for supercell in supercells:
        supercell["header"] = False
        row_bbox_rect = None
        col_bbox_rect = None
        intersecting_header_rows = set()
        intersecting_data_rows = set()
        for row_num, row in enumerate(rows):
            row_height = row["bbox"][3] - row["bbox"][1]
            supercell_height = supercell["bbox"][3] - supercell["bbox"][1]
            min_row_overlap = max(row["bbox"][1], supercell["bbox"][1])
            max_row_overlap = min(row["bbox"][3], supercell["bbox"][3])
            overlap_height = max_row_overlap - min_row_overlap
            if "span" in supercell:
                overlap_fraction = max(
                    overlap_height / row_height, overlap_height / supercell_height
                )
            else:
                overlap_fraction = overlap_height / row_height
            if overlap_fraction >= 0.5:
                if "header" in row and row["header"]:
                    intersecting_header_rows.add(row_num)
                else:
                    intersecting_data_rows.add(row_num)

        # Supercell cannot span across the header boundary; eliminate whichever
        # group of rows is the smallest
        supercell["header"] = False
        if len(intersecting_data_rows) > 0 and len(intersecting_header_rows) > 0:
            if len(intersecting_data_rows) > len(intersecting_header_rows):
                intersecting_header_rows = set()
            else:
                intersecting_data_rows = set()
        if len(intersecting_header_rows) > 0:
            supercell["header"] = True
        elif "span" in supercell:
            continue  # Require span supercell to be in the header
        intersecting_rows = intersecting_data_rows.union(intersecting_header_rows)
        # Determine vertical span of aligned supercell
        for row_num in intersecting_rows:
            if row_bbox_rect is None:
                row_bbox_rect = Rect(rows[row_num]["bbox"])
            else:
                row_bbox_rect = row_bbox_rect.include_rect(rows[row_num]["bbox"])
        if row_bbox_rect is None:
            continue

        intersecting_cols = []
        for col_num, col in enumerate(columns):
            col_width = col["bbox"][2] - col["bbox"][0]
            supercell_width = supercell["bbox"][2] - supercell["bbox"][0]
            min_col_overlap = max(col["bbox"][0], supercell["bbox"][0])
            max_col_overlap = min(col["bbox"][2], supercell["bbox"][2])
            overlap_width = max_col_overlap - min_col_overlap
            if "span" in supercell:
                overlap_fraction = max(overlap_width / col_width, overlap_width / supercell_width)
                # Multiply by 2 effectively lowers the threshold to 0.25
                if supercell["header"]:
                    overlap_fraction = overlap_fraction * 2
            else:
                overlap_fraction = overlap_width / col_width
            if overlap_fraction >= 0.5:
                intersecting_cols.append(col_num)
                if col_bbox_rect is None:
                    col_bbox_rect = Rect(col["bbox"])
                else:
                    col_bbox_rect = col_bbox_rect.include_rect(col["bbox"])
        if col_bbox_rect is None:
            continue

<<<<<<< HEAD
        supercell_bbox = row_bbox_rect.intersect(col_bbox_rect).get_bbox()
        supercell['bbox'] = supercell_bbox
=======
        supercell_bbox = list(row_bbox_rect.intersect(col_bbox_rect))
        supercell["bbox"] = supercell_bbox
>>>>>>> a696a127

        # Only a true supercell if it joins across multiple rows or columns
        if (
            len(intersecting_rows) > 0
            and len(intersecting_cols) > 0
            and (len(intersecting_rows) > 1 or len(intersecting_cols) > 1)
        ):
            supercell["row_numbers"] = list(intersecting_rows)
            supercell["column_numbers"] = intersecting_cols
            aligned_supercells.append(supercell)

            # A span supercell in the header means there must be supercells above it in the header
            if "span" in supercell and supercell["header"] and len(supercell["column_numbers"]) > 1:
                for row_num in range(0, min(supercell["row_numbers"])):
                    new_supercell = {
                        "row_numbers": [row_num],
                        "column_numbers": supercell["column_numbers"],
                        "score": supercell["score"],
                        "propagated": True,
                    }
                    new_supercell_columns = [columns[idx] for idx in supercell["column_numbers"]]
                    new_supercell_rows = [rows[idx] for idx in supercell["row_numbers"]]
                    bbox = [
                        min([column["bbox"][0] for column in new_supercell_columns]),
                        min([row["bbox"][1] for row in new_supercell_rows]),
                        max([column["bbox"][2] for column in new_supercell_columns]),
                        max([row["bbox"][3] for row in new_supercell_rows]),
                    ]
                    new_supercell["bbox"] = bbox
                    aligned_supercells.append(new_supercell)

    return aligned_supercells


def nms_supercells(supercells):
    """
    A NMS scheme for supercells that first attempts to shrink supercells to
    resolve overlap.
    If two supercells overlap the same (sub)cell, shrink the lower confidence
    supercell to resolve the overlap. If shrunk supercell is empty, remove it.
    """

    supercells = sort_objects_by_score(supercells)
    num_supercells = len(supercells)
    suppression = [False for supercell in supercells]

    for supercell2_num in range(1, num_supercells):
        supercell2 = supercells[supercell2_num]
        for supercell1_num in range(supercell2_num):
            supercell1 = supercells[supercell1_num]
            remove_supercell_overlap(supercell1, supercell2)
        if (
            (len(supercell2["row_numbers"]) < 2 and len(supercell2["column_numbers"]) < 2)
            or len(supercell2["row_numbers"]) == 0
            or len(supercell2["column_numbers"]) == 0
        ):
            suppression[supercell2_num] = True

    return [obj for idx, obj in enumerate(supercells) if not suppression[idx]]


def header_supercell_tree(supercells):
    """
    Make sure no supercell in the header is below more than one supercell in any row above it.
    The cells in the header form a tree, but a supercell with more than one supercell in a row
    above it means that some cell has more than one parent, which is not allowed. Eliminate
    any supercell that would cause this to be violated.
    """
    header_supercells = [
        supercell for supercell in supercells if "header" in supercell and supercell["header"]
    ]
    header_supercells = sort_objects_by_score(header_supercells)

    for header_supercell in header_supercells[:]:
        ancestors_by_row = defaultdict(int)
        min_row = min(header_supercell["row_numbers"])
        for header_supercell2 in header_supercells:
            max_row2 = max(header_supercell2["row_numbers"])
            if max_row2 < min_row:
                if set(header_supercell["column_numbers"]).issubset(
                    set(header_supercell2["column_numbers"])
                ):
                    for row2 in header_supercell2["row_numbers"]:
                        ancestors_by_row[row2] += 1
        for row in range(0, min_row):
            if not ancestors_by_row[row] == 1:
                supercells.remove(header_supercell)
                break


def table_structure_to_cells(table_structures, table_spans, table_bbox):
    """
    Assuming the row, column, supercell, and header bounding boxes have
    been refined into a set of consistent table structures, process these
    table structures into table cells. This is a universal representation
    format for the table, which can later be exported to Pandas or CSV formats.
    Classify the cells as header/access cells or data cells
    based on if they intersect with the header bounding box.
    """
    columns = table_structures["columns"]
    rows = table_structures["rows"]
    supercells = table_structures["supercells"]
    cells = []
    subcells = []

    # Identify complete cells and subcells
    for column_num, column in enumerate(columns):
        for row_num, row in enumerate(rows):
            column_rect = Rect(list(column["bbox"]))
            row_rect = Rect(list(row["bbox"]))
            cell_rect = row_rect.intersect(column_rect)
            header = "header" in row and row["header"]
            cell = {
                "bbox": list(cell_rect),
                "column_nums": [column_num],
                "row_nums": [row_num],
                "header": header,
            }

            cell["subcell"] = False
            for supercell in supercells:
                supercell_rect = Rect(list(supercell["bbox"]))
                if (supercell_rect.intersect(cell_rect).get_area() / cell_rect.get_area()) > 0.5:
                    cell["subcell"] = True
                    break

            if cell["subcell"]:
                subcells.append(cell)
            else:
                # cell_text = extract_text_inside_bbox(table_spans, cell['bbox'])
                # cell['cell_text'] = cell_text
                cell["subheader"] = False
                cells.append(cell)

    for supercell in supercells:
        supercell_rect = Rect(list(supercell["bbox"]))
        cell_columns = set()
        cell_rows = set()
        cell_rect = None
        header = True
        for subcell in subcells:
            subcell_rect = Rect(list(subcell["bbox"]))
            subcell_rect_area = subcell_rect.get_area()
            if (subcell_rect.intersect(supercell_rect).get_area() / subcell_rect_area) > 0.5:
                if cell_rect is None:
                    cell_rect = Rect(list(subcell["bbox"]))
                else:
                    cell_rect.include_rect(Rect(list(subcell["bbox"])))
                cell_rows = cell_rows.union(set(subcell["row_nums"]))
                cell_columns = cell_columns.union(set(subcell["column_nums"]))
                # By convention here, all subcells must be classified
                # as header cells for a supercell to be classified as a header cell;
                # otherwise, this could lead to a non-rectangular header region
                header = header and "header" in subcell and subcell["header"]
        if len(cell_rows) > 0 and len(cell_columns) > 0:
            cell = {
                "bbox": list(cell_rect),
                "column_nums": list(cell_columns),
                "row_nums": list(cell_rows),
                "header": header,
                "subheader": supercell["subheader"],
            }
            cells.append(cell)

    # Compute a confidence score based on how well the page tokens
    # slot into the cells reported by the model
    _, _, cell_match_scores = slot_into_containers(cells, table_spans)
    try:
        mean_match_score = sum(cell_match_scores) / len(cell_match_scores)
        min_match_score = min(cell_match_scores)
        confidence_score = (mean_match_score + min_match_score) / 2
    except ZeroDivisionError:
        confidence_score = 0

    # Dilate rows and columns before final extraction
    # dilated_columns = fill_column_gaps(columns, table_bbox)
    dilated_columns = columns
    # dilated_rows = fill_row_gaps(rows, table_bbox)
    dilated_rows = rows
    for cell in cells:
        column_rect = Rect()
        for column_num in cell["column_nums"]:
            column_rect.include_rect(list(dilated_columns[column_num]["bbox"]))
        row_rect = Rect()
        for row_num in cell["row_nums"]:
            row_rect.include_rect(list(dilated_rows[row_num]["bbox"]))
        cell_rect = column_rect.intersect(row_rect)
        cell["bbox"] = list(cell_rect)

    span_nums_by_cell, _, _ = slot_into_containers(
        cells, table_spans, overlap_threshold=0.001, unique_assignment=True, forced_assignment=False
    )

    for cell, cell_span_nums in zip(cells, span_nums_by_cell):
        cell_spans = [table_spans[num] for num in cell_span_nums]
        # TODO: Refine how text is extracted; should be character-based, not span-based;
        # but need to associate
        cell["cell_text"] = extract_text_from_spans(cell_spans, remove_integer_superscripts=False)
        cell["spans"] = cell_spans

    # Adjust the row, column, and cell bounding boxes to reflect the extracted text
    num_rows = len(rows)
    rows = sort_objects_top_to_bottom(rows)
    num_columns = len(columns)
    columns = sort_objects_left_to_right(columns)
    min_y_values_by_row = defaultdict(list)
    max_y_values_by_row = defaultdict(list)
    min_x_values_by_column = defaultdict(list)
    max_x_values_by_column = defaultdict(list)
    for cell in cells:
        min_row = min(cell["row_nums"])
        max_row = max(cell["row_nums"])
        min_column = min(cell["column_nums"])
        max_column = max(cell["column_nums"])
        for span in cell["spans"]:
            min_x_values_by_column[min_column].append(span["bbox"][0])
            min_y_values_by_row[min_row].append(span["bbox"][1])
            max_x_values_by_column[max_column].append(span["bbox"][2])
            max_y_values_by_row[max_row].append(span["bbox"][3])
    for row_num, row in enumerate(rows):
        if len(min_x_values_by_column[0]) > 0:
            row["bbox"][0] = min(min_x_values_by_column[0])
        if len(min_y_values_by_row[row_num]) > 0:
            row["bbox"][1] = min(min_y_values_by_row[row_num])
        if len(max_x_values_by_column[num_columns - 1]) > 0:
            row["bbox"][2] = max(max_x_values_by_column[num_columns - 1])
        if len(max_y_values_by_row[row_num]) > 0:
            row["bbox"][3] = max(max_y_values_by_row[row_num])
    for column_num, column in enumerate(columns):
        if len(min_x_values_by_column[column_num]) > 0:
            column["bbox"][0] = min(min_x_values_by_column[column_num])
        if len(min_y_values_by_row[0]) > 0:
            column["bbox"][1] = min(min_y_values_by_row[0])
        if len(max_x_values_by_column[column_num]) > 0:
            column["bbox"][2] = max(max_x_values_by_column[column_num])
        if len(max_y_values_by_row[num_rows - 1]) > 0:
            column["bbox"][3] = max(max_y_values_by_row[num_rows - 1])
    for cell in cells:
        row_rect = Rect()
        column_rect = Rect()
        for row_num in cell["row_nums"]:
            row_rect.include_rect(list(rows[row_num]["bbox"]))
        for column_num in cell["column_nums"]:
            column_rect.include_rect(list(columns[column_num]["bbox"]))
        cell_rect = row_rect.intersect(column_rect)
        if cell_rect.get_area() > 0:
            cell["bbox"] = list(cell_rect)
            pass

    return cells, confidence_score


def remove_supercell_overlap(supercell1, supercell2):
    """
    This function resolves overlap between supercells (supercells must be
    disjoint) by iteratively shrinking supercells by the fewest grid cells
    necessary to resolve the overlap.
    Example:
    If two supercells overlap at grid cell (R, C), and supercell #1 is less
    confident than supercell #2, we eliminate either row R from supercell #1
    or column C from supercell #1 by comparing the number of columns in row R
    versus the number of rows in column C. If the number of columns in row R
    is less than the number of rows in column C, we eliminate row R from
    supercell #1. This resolves the overlap by removing fewer grid cells from
    supercell #1 than if we eliminated column C from it.
    """
    common_rows = set(supercell1["row_numbers"]).intersection(set(supercell2["row_numbers"]))
    common_columns = set(supercell1["column_numbers"]).intersection(
        set(supercell2["column_numbers"])
    )

    # While the supercells have overlapping grid cells, continue shrinking the less-confident
    # supercell one row or one column at a time
    while len(common_rows) > 0 and len(common_columns) > 0:
        # Try to shrink the supercell as little as possible to remove the overlap;
        # if the supercell has fewer rows than columns, remove an overlapping column,
        # because this removes fewer grid cells from the supercell;
        # otherwise remove an overlapping row
        if len(supercell2["row_numbers"]) < len(supercell2["column_numbers"]):
            min_column = min(supercell2["column_numbers"])
            max_column = max(supercell2["column_numbers"])
            if max_column in common_columns:
                common_columns.remove(max_column)
                supercell2["column_numbers"].remove(max_column)
            elif min_column in common_columns:
                common_columns.remove(min_column)
                supercell2["column_numbers"].remove(min_column)
            else:
                supercell2["column_numbers"] = []
                common_columns = set()
        else:
            min_row = min(supercell2["row_numbers"])
            max_row = max(supercell2["row_numbers"])
            if max_row in common_rows:
                common_rows.remove(max_row)
                supercell2["row_numbers"].remove(max_row)
            elif min_row in common_rows:
                common_rows.remove(min_row)
                supercell2["row_numbers"].remove(min_row)
            else:
                supercell2["row_numbers"] = []
                common_rows = set()


def is_int(text: str):
    """Determines whether text is string representation of an integer."""
    text = text.strip()
    if not text:
        return False
    if len(text) == 1:
        return 48 <= ord(text[0]) <= 57
    else:
        ((49 <= ord(text[0]) <= 57) or (text[0] == "-")) and all(
            48 <= ord(chr) <= 57 for chr in text[1:]
        )<|MERGE_RESOLUTION|>--- conflicted
+++ resolved
@@ -196,7 +196,6 @@
     # and the total width of the columns
     row_rect = None
     for obj in rows:
-<<<<<<< HEAD
         if row_rect is None: 
             row_rect = Rect(obj['bbox'])
         else:
@@ -209,14 +208,6 @@
             column_rect.include_rect(obj['bbox'])
     table_object['row_column_bbox'] = [column_rect[0], row_rect[1], column_rect[2], row_rect[3]]
     table_object['bbox'] = table_object['row_column_bbox']
-=======
-        row_rect.include_rect(obj["bbox"])
-    column_rect = Rect()
-    for obj in columns:
-        column_rect.include_rect(obj["bbox"])
-    table_object["row_column_bbox"] = [column_rect[0], row_rect[1], column_rect[2], row_rect[3]]
-    table_object["bbox"] = table_object["row_column_bbox"]
->>>>>>> a696a127
 
     # Process the rows and columns into a complete segmented table
     columns = align_columns(columns, table_object["row_column_bbox"])
@@ -326,20 +317,11 @@
         package_rect = Rect(package["bbox"])
         package_area = package_rect.get_area()
         for container_num, container in enumerate(container_objects):
-<<<<<<< HEAD
             container_rect = Rect(container['bbox'])
             intersect_area = container_rect.intersect(Rect(package['bbox'])).get_area()
             overlap_fraction = intersect_area / package_area
 
             match_scores.append({'container': container, 'container_num': container_num, 'score': overlap_fraction})
-=======
-            container_rect = Rect(container["bbox"])
-            intersect_area = container_rect.intersect(package["bbox"]).get_area()
-            overlap_fraction = intersect_area / package_area
-            match_scores.append(
-                {"container": container, "container_num": container_num, "score": overlap_fraction}
-            )
->>>>>>> a696a127
 
         sorted_match_scores = sort_objects_by_score(match_scores)
 
@@ -413,11 +395,7 @@
     area1 = rect1.get_area()
     if area1 == 0:
         return False
-<<<<<<< HEAD
     return rect1.intersect(Rect(list(bbox2))).get_area()/area1 >= threshold
-=======
-    return rect1.intersect(list(bbox2)).get_area() / area1 >= threshold
->>>>>>> a696a127
 
 
 def extract_text_from_spans(spans, join_with_space=True, remove_integer_superscripts=True):
@@ -733,13 +711,8 @@
         if col_bbox_rect is None:
             continue
 
-<<<<<<< HEAD
         supercell_bbox = row_bbox_rect.intersect(col_bbox_rect).get_bbox()
         supercell['bbox'] = supercell_bbox
-=======
-        supercell_bbox = list(row_bbox_rect.intersect(col_bbox_rect))
-        supercell["bbox"] = supercell_bbox
->>>>>>> a696a127
 
         # Only a true supercell if it joins across multiple rows or columns
         if (
