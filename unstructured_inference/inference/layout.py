--- conflicted
+++ resolved
@@ -82,10 +82,9 @@
     ) -> DocumentLayout:
         """Creates a DocumentLayout from a pdf file."""
         logger.info(f"Reading PDF for file: {filename} ...")
-<<<<<<< HEAD
 
         with tempfile.TemporaryDirectory() as tmpdir:
-            layouts, _image_paths = load_pdf(filename, output_folder=tmpdir, path_only=True)
+            layouts, _image_paths = load_pdf(filename, pdf_image_dpi, output_folder=tmpdir, path_only=True)
             image_paths = cast(List[str], _image_paths)
             if len(layouts) > len(image_paths):
                 raise RuntimeError(
@@ -121,32 +120,6 @@
 
                     pages.append(page)
             return cls.from_pages(pages)
-=======
-        layouts, images = load_pdf(filename, pdf_image_dpi)
-        if len(layouts) > len(images):
-            raise RuntimeError(
-                "Some images were not loaded. Check that poppler is installed and in your $PATH.",
-            )
-        pages: List[PageLayout] = []
-        if fixed_layouts is None:
-            fixed_layouts = [None for _ in layouts]
-        for i, (image, layout, fixed_layout) in enumerate(zip(images, layouts, fixed_layouts)):
-            # NOTE(robinson) - In the future, maybe we detect the page number and default
-            # to the index if it is not detected
-            page = PageLayout.from_image(
-                image,
-                number=i + 1,
-                detection_model=detection_model,
-                element_extraction_model=element_extraction_model,
-                layout=layout,
-                ocr_strategy=ocr_strategy,
-                ocr_languages=ocr_languages,
-                fixed_layout=fixed_layout,
-                extract_tables=extract_tables,
-            )
-            pages.append(page)
-        return cls.from_pages(pages)
->>>>>>> 66590e39
 
     @classmethod
     def from_image_file(
