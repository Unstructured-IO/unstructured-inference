from __future__ import annotations
from dataclasses import dataclass
import os
import re
import tempfile
from typing import List, Optional, Tuple, Union, BinaryIO

from layoutparser.io.pdf import load_pdf
from layoutparser.elements.layout_elements import TextBlock
from layoutparser.elements.layout import Layout
from layoutparser.models.detectron2.layoutmodel import Detectron2LayoutModel
import numpy as np
from PIL import Image

from unstructured_inference.logger import logger
import unstructured_inference.models.tesseract as tesseract
from unstructured_inference.models.base import get_model
from unstructured_inference.models.unstructuredmodel import UnstructuredModel
<<<<<<< HEAD
import cv2
=======
>>>>>>> 5d848590


@dataclass
class LayoutElement:
    type: str
    # NOTE(robinson) - The list contain two elements, each a tuple
    # in format (x1,y1), the first the upper left corner and the second
    # the right bottom corner
    coordinates: List[Tuple[float, float]]
    text: Optional[str] = None

    def __str__(self):
        return self.text

    def to_dict(self):
        return self.__dict__

    def get_width(self):
        # NOTE(benjamin) i.e: y2-y1
        return self.coordinates[1][0] - self.coordinates[0][0]

    def get_height(self):
        # NOTE(benjamin) i.e: x2-x1
        return self.coordinates[1][1] - self.coordinates[0][1]


class DocumentLayout:
    """Class for handling documents that are saved as .pdf files. For .pdf files, a
    document image analysis (DIA) model detects the layout of the page prior to extracting
    element."""

    def __init__(self, pages=None):
        self._pages = pages

    def __str__(self) -> str:
        return "\n\n".join([str(page) for page in self.pages])

    def to_string(self):
        # Temporary method, this should replace __str__
        return "\n\n".join([element.to_string() for element in self.pages])

    @property
    def pages(self) -> List[PageLayout]:
        """Gets all elements from pages in sequential order."""
        return self._pages

    @classmethod
    def from_pages(cls, pages: List[PageLayout]) -> DocumentLayout:
        """Generates a new instance of the class from a list of `PageLayouts`s"""
        doc_layout = cls()
        doc_layout._pages = pages
        return doc_layout

    @classmethod
    def from_file(cls, filename: str, model: Optional[Detectron2LayoutModel] = None):
        """Creates a DocumentLayout from a pdf file."""
        # NOTE(alan): For now the model is a Detectron2LayoutModel but in the future it should
        # be an abstract class that supports some standard interface and can accomodate either
        # a locally instantiated model or an API. Maybe even just a callable that accepts an
        # image and returns a dict, or something.
        logger.info(f"Reading PDF for file: {filename} ...")
        layouts, images = load_pdf(filename, load_images=True)
        pages: List[PageLayout] = list()
        for i, layout in enumerate(layouts):
            image = images[i]
            # NOTE(robinson) - In the future, maybe we detect the page number and default
            # to the index if it is not detected
            page = PageLayout(number=i, image=image, layout=layout, model=model)
            page.get_elements()
            pages.append(page)
        return cls.from_pages(pages)

    @classmethod
    def from_image_file(cls, filename: str, model: Optional[Detectron2LayoutModel] = None):
        """Creates a DocumentLayout from an image file."""
        logger.info(f"Reading image file: {filename} ...")
        try:
            image = Image.open(filename)
        except Exception as e:
            if os.path.isdir(filename) or os.path.isfile(filename):
                raise e
            else:
                raise FileNotFoundError(f'File "{filename}" not found!') from e
        page = PageLayout(number=0, image=image, layout=None, model=model)
        page.get_elements()
        return cls.from_pages([page])

    def parse_elements(self, pdf_filename, DPI=500):
        """
        Fill the text of the document from embedded file
        """
        with tempfile.TemporaryDirectory() as tmp_folder:

            for n_page, page in enumerate(self._pages):
                new_layout = []
                for n_element, element in enumerate(page.layout):

                    (upper_left_x, upper_left_y) = element.coordinates[0]
                    dest_file = os.path.join(tmp_folder, f"{n_page}-{n_element}.txt")

                    cmd = (
                        f"pdftotext -r {DPI} -x {int(upper_left_x)} -y {int(upper_left_y)} "
                        + f"-W {int(element.get_width())} -H {int(element.get_height())} "
                        + f"-f {page.number} -l {page.number} {pdf_filename} {dest_file}"
                    )

                    exit = os.system(cmd)

                    if exit == 0:
                        with open(dest_file) as file:
                            content = file.read()
                        element.text = content
                        new_layout.append(element)
                    else:
                        continue
                new_page = PageLayout(number=page.number, image=None, layout=new_layout)
                self._pages[n_page] = new_page

    def parse_image_elements(self, filename, num, DPI=500):
        """
        Fill the text of the document from OCR
        """
        with tempfile.TemporaryDirectory() as tmp_folder:
            n_page = num
            page = self._pages[n_page]

            new_layout = []
            for n_element, element in enumerate(page.layout):

                (upper_left_x, upper_left_y) = element.coordinates[0]
                upper_left_x = int(upper_left_x)
                upper_left_y = int(upper_left_y)
                width = upper_left_x + int(element.get_width())
                height = upper_left_y + int(element.get_height())
                dest_file = os.path.join(tmp_folder, f"{n_page}-{n_element}.jpg")

                image = cv2.imread(filename)
                patch = image[upper_left_y:height, upper_left_x:width]
                cv2.imwrite(dest_file, patch)
                # Enabling this makes test_load_agent fails
                if not tesseract.ocr_agent:
                    tesseract.load_agent()
                text = tesseract.ocr_agent.detect(patch)

                element.text = text
                new_layout.append(element)

            new_page = PageLayout(number=page.number, image=None, layout=new_layout)
            self._pages[n_page] = new_page


class PageLayout:
    """Class for an individual PDF page."""

    def __init__(
        self,
        number: int,
        image: Image,
        layout: Layout,
        model: Optional[UnstructuredModel] = None,
    ):
        self.image = image
        self.image_array: Union[np.ndarray, None] = None
        self.layout = layout
        self.number = number
        self.model = model
        self.elements: List[LayoutElement] = list()

    def __str__(self):
        return "\n\n".join([str(element) for element in self.elements])

    def to_string(self):
        """Temporary method, should replace __str__"""
        return "\n\n".join([str(element) for element in self.layout])

    def get_elements(self, inplace=True) -> Optional[List[LayoutElement]]:
        """Uses specified model to detect the elements on the page."""
        logger.info("Detecting page elements ...")
        if self.model is None:
            self.model = get_model()

        elements = list()
        # NOTE(mrobinson) - We'll want make this model inference step some kind of
        # remote call in the future.
        image_layout = self.model(self.image)
        # NOTE(robinson) - This orders the page from top to bottom. We'll need more
        # sophisticated ordering logic for more complicated layouts.
        image_layout.sort(key=lambda element: element.coordinates[1], inplace=True)
        for item in image_layout:
            text = str()
            if self.layout is None:
                text = self.interpret_text_block(item)
            else:
                text_blocks = self.layout.filter_by(item, center=True)
                for text_block in text_blocks:
                    text_block.text = self.interpret_text_block(text_block)
                text = " ".join([x for x in text_blocks.get_texts() if x])
            elements.append(
                LayoutElement(type=item.type, text=text, coordinates=item.points.tolist())
            )

        if inplace:
            self.elements = elements
            return None
        return elements

    def interpret_text_block(self, text_block: TextBlock) -> str:
        """Interprets the text in a TextBlock."""
        # NOTE(robinson) - If the text attribute is None, that means the PDF isn't
        # already OCR'd and we have to send the snippet out for OCRing.
        if (text_block.text is None) or cid_ratio(text_block.text) > 0.5:
            out_text = self.ocr(text_block)
        else:
            out_text = text_block.text
        return out_text

    def ocr(self, text_block: TextBlock) -> str:
        """Runs a cropped text block image through and OCR agent."""
        logger.debug("Running OCR on text block ...")
        tesseract.load_agent()
        image_array = self._get_image_array()
        padded_block = text_block.pad(left=5, right=5, top=5, bottom=5)
        cropped_image = padded_block.crop_image(image_array)
        return tesseract.ocr_agent.detect(cropped_image)

    def _get_image_array(self) -> Union[np.ndarray, None]:
        """Converts the raw image into a numpy array."""
        if self.image_array is None:
            self.image_array = np.array(self.image)
        return self.image_array


def process_data_with_model(
    data: BinaryIO, model_name: Optional[str], is_image: bool = False
) -> DocumentLayout:
    """Processes pdf file in the form of a file handler (supporting a read method) into a
    DocumentLayout by using a model identified by model_name."""
    with tempfile.NamedTemporaryFile() as tmp_file:
        tmp_file.write(data.read())
        layout = process_file_with_model(tmp_file.name, model_name, is_image=is_image)

    return layout


def process_file_with_model(
    filename: str, model_name: Optional[str], is_image: bool = False
) -> DocumentLayout:
    """Processes pdf file with name filename into a DocumentLayout by using a model identified by
    model_name."""
    model = get_model(model_name)
    layout = (
        DocumentLayout.from_image_file(filename, model=model)
        if is_image
        else DocumentLayout.from_file(filename, model=model)
    )
    return layout


def cid_ratio(text: str) -> float:
    """Gets ratio of unknown 'cid' characters extracted from text to all characters."""
    if not is_cid_present(text):
        return 0.0
    cid_pattern = r"\(cid\:(\d+)\)"
    unmatched, n_cid = re.subn(cid_pattern, "", text)
    total = n_cid + len(unmatched)
    return n_cid / total


def is_cid_present(text: str) -> bool:
    """Checks if a cid code is present in a text selection."""
    if len(text) < len("(cid:x)"):
        return False
    return text.find("(cid:") != -1<|MERGE_RESOLUTION|>--- conflicted
+++ resolved
@@ -16,10 +16,8 @@
 import unstructured_inference.models.tesseract as tesseract
 from unstructured_inference.models.base import get_model
 from unstructured_inference.models.unstructuredmodel import UnstructuredModel
-<<<<<<< HEAD
 import cv2
-=======
->>>>>>> 5d848590
+from unstructured_inference.models.unstructuredmodel import UnstructuredModel
 
 
 @dataclass
@@ -81,6 +79,7 @@
         # a locally instantiated model or an API. Maybe even just a callable that accepts an
         # image and returns a dict, or something.
         logger.info(f"Reading PDF for file: {filename} ...")
+        layouts, images = load_pdf(filename, load_images=True)
         layouts, images = load_pdf(filename, load_images=True)
         pages: List[PageLayout] = list()
         for i, layout in enumerate(layouts):
