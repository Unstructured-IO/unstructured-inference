from __future__ import annotations
from dataclasses import dataclass
import re
import tempfile
from typing import List, Optional, Tuple, Union, BinaryIO

import layoutparser as lp
from layoutparser.models.detectron2.layoutmodel import Detectron2LayoutModel
import numpy as np
from PIL import Image

from unstructured_inference.logger import logger
import unstructured_inference.models.tesseract as tesseract
import unstructured_inference.models.detectron2 as detectron2
from unstructured_inference.models import get_model


@dataclass
class LayoutElement:
    type: str
    # NOTE(robinson) - Coordinates are reported starting from the upper left and
    # proceeding clockwise
    coordinates: List[Tuple[float, float]]
    text: Optional[str] = None

    def __str__(self):
        return self.text

    def to_dict(self):
        return self.__dict__


class DocumentLayout:
    """Class for handling documents that are saved as .pdf files. For .pdf files, a
    document image analysis (DIA) model detects the layout of the page prior to extracting
    element."""

    def __init__(self):
        self._pages = None

    def __str__(self) -> str:
        return "\n\n".join([str(page) for page in self.pages])

    @property
    def pages(self) -> List[PageLayout]:
        """Gets all elements from pages in sequential order."""
        return self._pages

    @classmethod
    def from_pages(cls, pages: List[PageLayout]) -> DocumentLayout:
        """Generates a new instance of the class from a list of `PageLayouts`s"""
        doc_layout = cls()
        doc_layout._pages = pages
        return doc_layout

    @classmethod
    def from_file(cls, filename: str, model: Optional[Detectron2LayoutModel] = None):
        """Creates a DocumentLayout from a pdf file."""
        # NOTE(alan): For now the model is a Detectron2LayoutModel but in the future it should
        # be an abstract class that supports some standard interface and can accomodate either
        # a locally instantiated model or an API. Maybe even just a callable that accepts an
        # image and returns a dict, or something.
        logger.info(f"Reading PDF for file: {filename} ...")
        layouts, images = lp.load_pdf(filename, load_images=True)
        pages: List[PageLayout] = list()
        for i, layout in enumerate(layouts):
            image = images[i]
            # NOTE(robinson) - In the future, maybe we detect the page number and default
            # to the index if it is not detected
            page = PageLayout(number=i, image=image, layout=layout, model=model)
            page.get_elements()
            pages.append(page)
        return cls.from_pages(pages)


class PageLayout:
    """Class for an individual PDF page."""

    def __init__(
        self,
        number: int,
        image: Image,
        layout: lp.Layout,
        model: Optional[Detectron2LayoutModel] = None,
    ):
        self.image = image
        self.image_array: Union[np.ndarray, None] = None
        self.layout = layout
        self.number = number
        self.model = model
        self.elements: List[LayoutElement] = list()

    def __str__(self):
        return "\n\n".join([str(element) for element in self.elements])

    def get_elements(self, inplace=True) -> Optional[List[LayoutElement]]:
        """Uses a layoutparser model to detect the elements on the page."""
        logger.info("Detecting page elements ...")
        if self.model is None:
            self.model = detectron2.load_default_model()

        elements = list()
        # NOTE(mrobinson) - We'll want make this model inference step some kind of
        # remote call in the future.
        image_layout = self.model.detect(self.image)
        # NOTE(robinson) - This orders the page from top to bottom. We'll need more
        # sophisticated ordering logic for more complicated layouts.
        image_layout.sort(key=lambda element: element.coordinates[1], inplace=True)
        for item in image_layout:
            text_blocks = self.layout.filter_by(item, center=True)
            text = str()
            for text_block in text_blocks:
<<<<<<< HEAD
                # NOTE(robinson) - If the text attribute is None, that means the PDF isn't
                # already OCR'd and we have to send the snippet out for OCRing.
                if (text_block.text is None) or cid_ratio(text_block.text) > 0.5:
                    text_block.text = self.ocr(text_block)
=======
                text_block.text = self.interpret_text_block(text_block)
>>>>>>> 7aa6aa9a
            text = " ".join([x for x in text_blocks.get_texts() if x])

            elements.append(
                LayoutElement(type=item.type, text=text, coordinates=item.points.tolist())
            )

        if inplace:
            self.elements = elements
            return None
        return elements

    def interpret_text_block(self, text_block: lp.TextBlock) -> str:
        """Interprets the text in a TextBlock."""
        # NOTE(robinson) - If the text attribute is None, that means the PDF isn't
        # already OCR'd and we have to send the snippet out for OCRing.
        if text_block.text is None:
            out_text = self.ocr(text_block)
        else:
            out_text = text_block.text
        return out_text

    def ocr(self, text_block: lp.TextBlock) -> str:
        """Runs a cropped text block image through and OCR agent."""
        logger.debug("Running OCR on text block ...")
        tesseract.load_agent()
        image_array = self._get_image_array()
        padded_block = text_block.pad(left=5, right=5, top=5, bottom=5)
        cropped_image = padded_block.crop_image(image_array)
        return tesseract.ocr_agent.detect(cropped_image)

    def _get_image_array(self) -> Union[np.ndarray, None]:
        """Converts the raw image into a numpy array."""
        if self.image_array is None:
            self.image_array = np.array(self.image)
        return self.image_array


def process_data_with_model(data: BinaryIO, model_name: str) -> DocumentLayout:
    """Processes pdf file in the form of a file handler (supporting a read method) into a
    DocumentLayout by using a model identified by model_name."""
    with tempfile.NamedTemporaryFile() as tmp_file:
        tmp_file.write(data.read())
        layout = process_file_with_model(tmp_file.name, model_name)

    return layout


def process_file_with_model(filename: str, model_name: str) -> DocumentLayout:
    """Processes pdf file with name filename into a DocumentLayout by using a model identified by
    model_name."""
    model = None if model_name is None else get_model(model_name)
    layout = DocumentLayout.from_file(filename, model=model)
    return layout


def cid_ratio(text: str) -> float:
    """Gets ratio of unknown 'cid' characters extracted from text to all characters."""
    cid_pattern = r"\(cid\:(\d+)\)"
    unmatched, n_cid = re.subn(cid_pattern, "", text)
    total = n_cid + len(unmatched)
    return n_cid / total if total > 0 else 1.0<|MERGE_RESOLUTION|>--- conflicted
+++ resolved
@@ -110,14 +110,7 @@
             text_blocks = self.layout.filter_by(item, center=True)
             text = str()
             for text_block in text_blocks:
-<<<<<<< HEAD
-                # NOTE(robinson) - If the text attribute is None, that means the PDF isn't
-                # already OCR'd and we have to send the snippet out for OCRing.
-                if (text_block.text is None) or cid_ratio(text_block.text) > 0.5:
-                    text_block.text = self.ocr(text_block)
-=======
                 text_block.text = self.interpret_text_block(text_block)
->>>>>>> 7aa6aa9a
             text = " ".join([x for x in text_blocks.get_texts() if x])
 
             elements.append(
@@ -133,7 +126,7 @@
         """Interprets the text in a TextBlock."""
         # NOTE(robinson) - If the text attribute is None, that means the PDF isn't
         # already OCR'd and we have to send the snippet out for OCRing.
-        if text_block.text is None:
+        if (text_block.text is None) or cid_ratio(text_block.text) > 0.5:
             out_text = self.ocr(text_block)
         else:
             out_text = text_block.text
