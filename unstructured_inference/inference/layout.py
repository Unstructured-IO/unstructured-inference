--- conflicted
+++ resolved
@@ -289,11 +289,8 @@
                 inferred_layout=inferred_layout,
                 extracted_layout=self.layout,
                 ocr_layout=ocr_layout,
-<<<<<<< HEAD
                 supplement_with_ocr_elements=self.supplement_with_ocr_elements,
-=======
                 **threshold_kwargs,
->>>>>>> b139d3b0
             )
         elif ocr_layout is not None:
             threshold_kwargs = {}
@@ -307,11 +304,8 @@
             inferred_layout = merge_inferred_layout_with_ocr_layout(
                 inferred_layout=inferred_layout,
                 ocr_layout=ocr_layout,
-<<<<<<< HEAD
                 supplement_with_ocr_elements=self.supplement_with_ocr_elements,
-=======
                 **threshold_kwargs,
->>>>>>> b139d3b0
             )
 
         elements = self.get_elements_from_layout(cast(List[TextRegion], inferred_layout))
