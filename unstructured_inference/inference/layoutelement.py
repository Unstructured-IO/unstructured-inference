from __future__ import annotations

from dataclasses import dataclass
<<<<<<< HEAD
from typing import Collection, List, Optional
=======
from typing import Collection, List, Optional, Union, cast
>>>>>>> cf15726a

import numpy as np
from layoutparser.elements.layout import TextBlock
from pandas import DataFrame
from PIL import Image

<<<<<<< HEAD
from unstructured_inference.constants import FULL_PAGE_REGION_THRESHOLD
=======
from unstructured_inference.config import inference_config
from unstructured_inference.constants import (
    FULL_PAGE_REGION_THRESHOLD,
    SUBREGION_THRESHOLD_FOR_OCR,
    Source,
)
>>>>>>> cf15726a
from unstructured_inference.inference.elements import (
    ImageTextRegion,
    Rectangle,
    TextRegion,
    grow_region_to_match_region,
    # partition_groups_from_regions,
    region_bounding_boxes_are_almost_the_same,
)


@dataclass
class LayoutElement(TextRegion):
    type: Optional[str] = None
    prob: Optional[float] = None
    image_path: Optional[str] = None

    def extract_text(
        self,
        objects: Optional[Collection[TextRegion]],
        image: Optional[Image.Image] = None,
        extract_tables: bool = False,
        # ocr_strategy: str = "auto",
        # ocr_languages: str = "eng",
    ):
        """Extracts text contained in region"""
        text = super().extract_text(
            objects=objects,
            image=image,
            extract_tables=extract_tables,
            # ocr_strategy=ocr_strategy,
            # ocr_languages=ocr_languages,
        )
        if extract_tables and self.type == "Table":
            self.text_as_html = interpret_table_block(self, image)
        return text

    def to_dict(self) -> dict:
        """Converts the class instance to dictionary form."""
        out_dict = {
            "coordinates": self.coordinates,
            "text": self.text,
            "type": self.type,
            "prob": self.prob,
            "source": self.source,
        }
        return out_dict

    @classmethod
    def from_region(cls, region: Rectangle):
        """Create LayoutElement from superclass."""
        x1, y1, x2, y2 = region.x1, region.y1, region.x2, region.y2
        text = region.text if hasattr(region, "text") else None
        type = region.type if hasattr(region, "type") else None
        prob = region.prob if hasattr(region, "prob") else None
        source = region.source if hasattr(region, "source") else None
        return cls(x1, y1, x2, y2, text=text, source=source, type=type, prob=prob)

    @classmethod
    def from_lp_textblock(cls, textblock: TextBlock):
        """Create LayoutElement from layoutparser TextBlock object."""
        x1, y1, x2, y2 = textblock.coordinates
        text = textblock.text
        type = textblock.type
        prob = textblock.score
        return cls(x1, y1, x2, y2, text=text, source=Source.DETECTRON2_LP, type=type, prob=prob)


def interpret_table_block(text_block: TextRegion, image: Image.Image) -> str:
    """Extract the contents of a table."""
    from unstructured_inference.models import tables

    tables.load_agent()
    if tables.tables_agent is None:
        raise RuntimeError("Unable to load table extraction agent.")
    padded_block = text_block.pad(inference_config.TABLE_IMAGE_CROP_PAD)
    cropped_image = image.crop((padded_block.x1, padded_block.y1, padded_block.x2, padded_block.y2))
    return tables.tables_agent.predict(cropped_image)


def merge_inferred_layout_with_extracted_layout(
    inferred_layout: Collection[LayoutElement],
    extracted_layout: Collection[TextRegion],
    page_image_size: tuple,
<<<<<<< HEAD
    # ocr_layout: Optional[List[TextRegion]] = None,
    # supplement_with_ocr_elements: bool = True,
    same_region_threshold: float = 0.75,
    subregion_threshold: float = 0.75,
=======
    ocr_layout: Optional[List[TextRegion]] = None,
    supplement_with_ocr_elements: bool = True,
    same_region_threshold: float = inference_config.LAYOUT_SAME_REGION_THRESHOLD,
    subregion_threshold: float = inference_config.LAYOUT_SUBREGION_THRESHOLD,
>>>>>>> cf15726a
) -> List[LayoutElement]:
    """Merge two layouts to produce a single layout."""
    extracted_elements_to_add: List[TextRegion] = []
    inferred_regions_to_remove = []
    w, h = page_image_size
    full_page_region = Rectangle(0, 0, w, h)
    for extracted_region in extracted_layout:
        extracted_is_image = isinstance(extracted_region, ImageTextRegion)
        if extracted_is_image:
            # Skip extracted images for this purpose, we don't have the text from them and they
            # don't provide good text bounding boxes.

            is_full_page_image = region_bounding_boxes_are_almost_the_same(
                extracted_region,
                full_page_region,
                FULL_PAGE_REGION_THRESHOLD,
            )

            if is_full_page_image:
                continue
        region_matched = False
        for inferred_region in inferred_layout:
            if inferred_region.intersects(extracted_region):
                same_bbox = region_bounding_boxes_are_almost_the_same(
                    inferred_region,
                    extracted_region,
                    same_region_threshold,
                )
                inferred_is_subregion_of_extracted = inferred_region.is_almost_subregion_of(
                    extracted_region,
                    subregion_threshold=subregion_threshold,
                )
                inferred_is_text = inferred_region.type not in (
                    "Figure",
                    "Image",
                    "PageBreak",
                    "Table",
                )
                extracted_is_subregion_of_inferred = extracted_region.is_almost_subregion_of(
                    inferred_region,
                    subregion_threshold=subregion_threshold,
                )
                either_region_is_subregion_of_other = (
                    inferred_is_subregion_of_extracted or extracted_is_subregion_of_inferred
                )
                if same_bbox:
                    # Looks like these represent the same region
                    if extracted_is_image:
                        # keep extracted region, remove inferred region
                        inferred_regions_to_remove.append(inferred_region)
                    else:
                        # keep inferred region, remove extracted region
                        grow_region_to_match_region(inferred_region, extracted_region)
                        inferred_region.text = extracted_region.text
                        region_matched = True
                elif extracted_is_subregion_of_inferred and inferred_is_text:
                    if extracted_is_image:
                        # keep both extracted and inferred regions
                        region_matched = False
                    else:
                        # keep inferred region, remove extracted region
                        grow_region_to_match_region(inferred_region, extracted_region)
                        region_matched = True
                elif either_region_is_subregion_of_other and inferred_region.type != "Table":
                    # keep extracted region, remove inferred region
                    inferred_regions_to_remove.append(inferred_region)
        if not region_matched:
            extracted_elements_to_add.append(extracted_region)
    # Need to classify the extracted layout elements we're keeping.
    categorized_extracted_elements_to_add = [
        LayoutElement(
            el.x1,
            el.y1,
            el.x2,
            el.y2,
            text=el.text,
            type="Image" if isinstance(el, ImageTextRegion) else "UncategorizedText",
            source=el.source,
        )
        for el in extracted_elements_to_add
    ]
    inferred_regions_to_add = [
        region for region in inferred_layout if region not in inferred_regions_to_remove
    ]
    # inferred_regions_to_add_without_text = [
    #     region for region in inferred_regions_to_add if not region.text
    # ]
    # moved to unst
    # if ocr_layout is not None:
    #     for inferred_region in inferred_regions_to_add_without_text:
    #         inferred_region.text = aggregate_ocr_text_by_block(
    #             ocr_layout,
    #             inferred_region,
    #             SUBREGION_THRESHOLD_FOR_OCR,
    #         )
    #     out_layout = categorized_extracted_elements_to_add + inferred_regions_to_add
    #     final_layout = (
    #         supplement_layout_with_ocr_elements(out_layout, ocr_layout)
    #         if supplement_with_ocr_elements
    #         else out_layout
    #     )
    # else:
    # final_layout = categorized_extracted_elements_to_add + inferred_regions_to_add
    final_layout = categorized_extracted_elements_to_add + inferred_regions_to_add

    return final_layout


<<<<<<< HEAD
# move to unst
# def merge_inferred_layout_with_ocr_layout(
#     inferred_layout: List[LayoutElement],
#     ocr_layout: List[TextRegion],
#     supplement_with_ocr_elements: bool = True,
# ) -> List[LayoutElement]:
#     """
#     Merge the inferred layout with the OCR-detected text regions.

#     This function iterates over each inferred layout element and aggregates the
#     associated text from the OCR layout using the specified threshold. The inferred
#     layout's text attribute is then updated with this aggregated text.
#     """

#     for inferred_region in inferred_layout:
#         inferred_region.text = aggregate_ocr_text_by_block(
#             ocr_layout,
#             inferred_region,
#             SUBREGION_THRESHOLD_FOR_OCR,
#         )

#     final_layout = (
#         supplement_layout_with_ocr_elements(inferred_layout, ocr_layout)
#         if supplement_with_ocr_elements
#         else inferred_layout
#     )

#     return final_layout

# move to unst
# def aggregate_ocr_text_by_block(
#     ocr_layout: List[TextRegion],
#     region: TextRegion,
#     subregion_threshold: float,
# ) -> Optional[str]:
#     """Extracts the text aggregated from the regions of the ocr layout that lie within the given
#     block."""

#     extracted_texts = []

#     for ocr_region in ocr_layout:
#         ocr_region_is_subregion_of_given_region = ocr_region.is_almost_subregion_of(
#             region,
#             subregion_threshold=subregion_threshold,
#         )
#         if ocr_region_is_subregion_of_given_region and ocr_region.text:
#             extracted_texts.append(ocr_region.text)

#     return " ".join(extracted_texts) if extracted_texts else None

# move to unst
# def supplement_layout_with_ocr_elements(
#     layout: List[LayoutElement],
#     ocr_layout: List[TextRegion],
# ) -> List[LayoutElement]:
#     """
#     Supplement the existing layout with additional OCR-derived elements.

#     This function takes two lists: one list of pre-existing layout elements (`layout`)
#     and another list of OCR-detected text regions (`ocr_layout`). It identifies OCR regions
#     that are subregions of the elements in the existing layout and removes them from the
#     OCR-derived list. Then, it appends the remaining OCR-derived regions to the existing layout.

#     Parameters:
#     - layout (List[LayoutElement]): A list of existing layout elements, each of which is
#                                     an instance of `LayoutElement`.
#     - ocr_layout (List[TextRegion]): A list of OCR-derived text regions, each of which is
#                                      an instance of `TextRegion`.

#     Returns:
#     - List[LayoutElement]: The final combined layout consisting of both the original layout
#                            elements and the new OCR-derived elements.

#     Note:
#     - The function relies on `is_almost_subregion_of()` method to determine if an OCR region
#       is a subregion of an existing layout element.
#     - It also relies on `get_elements_from_ocr_regions()` to convert OCR
# regions to layout elements.
#     - The `SUBREGION_THRESHOLD_FOR_OCR` constant is used to specify the subregion matching
#      threshold.
#     """

#     ocr_regions_to_remove = []
#     for ocr_region in ocr_layout:
#         for el in layout:
#             ocr_region_is_subregion_of_out_el = ocr_region.is_almost_subregion_of(
#                 cast(Rectangle, el),
#                 SUBREGION_THRESHOLD_FOR_OCR,
#             )
#             if ocr_region_is_subregion_of_out_el:
#                 ocr_regions_to_remove.append(ocr_region)
#                 break

#     ocr_regions_to_add = [region for region in ocr_layout if region not in ocr_regions_to_remove]
#     if ocr_regions_to_add:
#         ocr_elements_to_add = get_elements_from_ocr_regions(ocr_regions_to_add)
#         final_layout = layout + ocr_elements_to_add
#     else:
#         final_layout = layout

#     return final_layout

# move to unst
# def merge_text_regions(regions: List[TextRegion]) -> TextRegion:
#     """
#     Merge a list of TextRegion objects into a single TextRegion.

#     Parameters:
#     - group (List[TextRegion]): A list of TextRegion objects to be merged.

#     Returns:
#     - TextRegion: A single merged TextRegion object.
#     """

#     min_x1 = min([tr.x1 for tr in regions])
#     min_y1 = min([tr.y1 for tr in regions])
#     max_x2 = max([tr.x2 for tr in regions])
#     max_y2 = max([tr.y2 for tr in regions])

#     merged_text = " ".join([tr.text for tr in regions if tr.text])

#     return TextRegion(min_x1, min_y1, max_x2, max_y2, merged_text)

# move to unst
# def get_elements_from_ocr_regions(ocr_regions: List[TextRegion]) -> List[LayoutElement]:
#     """
#     Get layout elements from OCR regions
#     """

#     grouped_regions = cast(
#         List[List[TextRegion]],
#         partition_groups_from_regions(ocr_regions),
#     )
#     merged_regions = [merge_text_regions(group) for group in grouped_regions]
#     return [
#         LayoutElement(
#             r.x1,
#             r.y1,
#             r.x2,
#             r.y2,
#             text=r.text,
#             type="UncategorizedText",
#         )
#         for r in merged_regions
#     ]
=======
def merge_text_regions(regions: List[TextRegion]) -> TextRegion:
    """
    Merge a list of TextRegion objects into a single TextRegion.

    Parameters:
    - group (List[TextRegion]): A list of TextRegion objects to be merged.

    Returns:
    - TextRegion: A single merged TextRegion object.
    """

    min_x1 = min([tr.x1 for tr in regions])
    min_y1 = min([tr.y1 for tr in regions])
    max_x2 = max([tr.x2 for tr in regions])
    max_y2 = max([tr.y2 for tr in regions])

    merged_text = " ".join([tr.text for tr in regions if tr.text])
    sources = [*{tr.source for tr in regions}]
    source = sources.pop() if len(sources) == 1 else Source.MERGED
    element = TextRegion(min_x1, min_y1, max_x2, max_y2, source=source, text=merged_text)
    setattr(element, "merged_sources", sources)
    return element


def get_elements_from_ocr_regions(ocr_regions: List[TextRegion]) -> List[LayoutElement]:
    """
    Get layout elements from OCR regions
    """

    grouped_regions = cast(
        List[List[TextRegion]],
        partition_groups_from_regions(ocr_regions),
    )
    merged_regions = [merge_text_regions(group) for group in grouped_regions]
    return [
        LayoutElement(
            r.x1,
            r.y1,
            r.x2,
            r.y2,
            text=r.text,
            source=r.source,
            type="UncategorizedText",
        )
        for r in merged_regions
    ]
>>>>>>> cf15726a


def separate(region_a: Union[LayoutElement, Rectangle], region_b: Union[LayoutElement, Rectangle]):
    """Reduce leftmost rectangle to don't overlap with the other"""

    def reduce(keep: Rectangle, reduce: Rectangle):
        # Asume intersection

        # Other is down
        if reduce.y2 > keep.y2 and reduce.x1 < keep.x2:
            # other is down-right
            if reduce.x2 > keep.x2 and reduce.y2 > keep.y2:
                reduce.x1 = keep.x2 * 1.01
                reduce.y1 = keep.y2 * 1.01
                return
            # other is down-left
            if reduce.x1 < keep.x1 and reduce.y1 < keep.y2:
                reduce.y1 = keep.y2
                return
            # other is centered
            reduce.y1 = keep.y2
        else:  # other is up
            # other is up-right
            if reduce.x2 > keep.x2 and reduce.y1 < keep.y1:
                reduce.y2 = keep.y1
                return
            # other is left
            if reduce.x1 < keep.x1 and reduce.y1 < keep.y1:
                reduce.y2 = keep.y1
                return
            # other is centered
            reduce.y2 = keep.y1

    if not region_a.intersects(region_b):
        return
    else:
        if region_a.area > region_b.area:
            reduce(keep=region_a, reduce=region_b)
        else:
            reduce(keep=region_b, reduce=region_a)


# NOTE(alan): The right way to do this is probably to rewrite LayoutElement as well as the different
# Region types to not subclass Rectangle, and instead have an optional bbox property that is a
# Rectangle. I or someone else will have to get to that later.
@dataclass
class LocationlessLayoutElement:
    text: Optional[str]
    type: Optional[str]

    def to_dict(self) -> dict:
        """Converts the class instance to dictionary form."""
        out_dict = {
            "text": self.text,
            "type": self.type,
        }
        return out_dict


def table_cells_to_dataframe(cells: dict, nrows: int = 1, ncols: int = 1, header=None) -> DataFrame:
    """convert table-transformer's cells data into a pandas dataframe"""
    arr = np.empty((nrows, ncols), dtype=object)
    for cell in cells:
        rows = cell["row_nums"]
        cols = cell["column_nums"]
        if rows[0] >= nrows or cols[0] >= ncols:
            new_arr = np.empty((max(rows[0] + 1, nrows), max(cols[0] + 1, ncols)), dtype=object)
            new_arr[:nrows, :ncols] = arr
            arr = new_arr
            nrows, ncols = arr.shape
        arr[rows[0], cols[0]] = cell["cell text"]

    return DataFrame(arr, columns=header)<|MERGE_RESOLUTION|>--- conflicted
+++ resolved
@@ -1,27 +1,19 @@
 from __future__ import annotations
 
 from dataclasses import dataclass
-<<<<<<< HEAD
-from typing import Collection, List, Optional
-=======
-from typing import Collection, List, Optional, Union, cast
->>>>>>> cf15726a
+from typing import Collection, List, Optional, Union
 
 import numpy as np
 from layoutparser.elements.layout import TextBlock
 from pandas import DataFrame
 from PIL import Image
 
-<<<<<<< HEAD
-from unstructured_inference.constants import FULL_PAGE_REGION_THRESHOLD
-=======
 from unstructured_inference.config import inference_config
 from unstructured_inference.constants import (
     FULL_PAGE_REGION_THRESHOLD,
-    SUBREGION_THRESHOLD_FOR_OCR,
+    # SUBREGION_THRESHOLD_FOR_OCR,
     Source,
 )
->>>>>>> cf15726a
 from unstructured_inference.inference.elements import (
     ImageTextRegion,
     Rectangle,
@@ -105,17 +97,10 @@
     inferred_layout: Collection[LayoutElement],
     extracted_layout: Collection[TextRegion],
     page_image_size: tuple,
-<<<<<<< HEAD
     # ocr_layout: Optional[List[TextRegion]] = None,
     # supplement_with_ocr_elements: bool = True,
-    same_region_threshold: float = 0.75,
-    subregion_threshold: float = 0.75,
-=======
-    ocr_layout: Optional[List[TextRegion]] = None,
-    supplement_with_ocr_elements: bool = True,
     same_region_threshold: float = inference_config.LAYOUT_SAME_REGION_THRESHOLD,
     subregion_threshold: float = inference_config.LAYOUT_SUBREGION_THRESHOLD,
->>>>>>> cf15726a
 ) -> List[LayoutElement]:
     """Merge two layouts to produce a single layout."""
     extracted_elements_to_add: List[TextRegion] = []
@@ -224,7 +209,6 @@
     return final_layout
 
 
-<<<<<<< HEAD
 # move to unst
 # def merge_inferred_layout_with_ocr_layout(
 #     inferred_layout: List[LayoutElement],
@@ -370,54 +354,6 @@
 #         )
 #         for r in merged_regions
 #     ]
-=======
-def merge_text_regions(regions: List[TextRegion]) -> TextRegion:
-    """
-    Merge a list of TextRegion objects into a single TextRegion.
-
-    Parameters:
-    - group (List[TextRegion]): A list of TextRegion objects to be merged.
-
-    Returns:
-    - TextRegion: A single merged TextRegion object.
-    """
-
-    min_x1 = min([tr.x1 for tr in regions])
-    min_y1 = min([tr.y1 for tr in regions])
-    max_x2 = max([tr.x2 for tr in regions])
-    max_y2 = max([tr.y2 for tr in regions])
-
-    merged_text = " ".join([tr.text for tr in regions if tr.text])
-    sources = [*{tr.source for tr in regions}]
-    source = sources.pop() if len(sources) == 1 else Source.MERGED
-    element = TextRegion(min_x1, min_y1, max_x2, max_y2, source=source, text=merged_text)
-    setattr(element, "merged_sources", sources)
-    return element
-
-
-def get_elements_from_ocr_regions(ocr_regions: List[TextRegion]) -> List[LayoutElement]:
-    """
-    Get layout elements from OCR regions
-    """
-
-    grouped_regions = cast(
-        List[List[TextRegion]],
-        partition_groups_from_regions(ocr_regions),
-    )
-    merged_regions = [merge_text_regions(group) for group in grouped_regions]
-    return [
-        LayoutElement(
-            r.x1,
-            r.y1,
-            r.x2,
-            r.y2,
-            text=r.text,
-            source=r.source,
-            type="UncategorizedText",
-        )
-        for r in merged_regions
-    ]
->>>>>>> cf15726a
 
 
 def separate(region_a: Union[LayoutElement, Rectangle], region_b: Union[LayoutElement, Rectangle]):
