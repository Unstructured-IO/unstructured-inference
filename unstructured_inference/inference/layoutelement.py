from __future__ import annotations

from dataclasses import dataclass
<<<<<<< HEAD
from typing import Collection, List, Optional, cast
=======
from typing import Collection, List, Optional, Union
>>>>>>> ffb1f0bc

import numpy as np
from layoutparser.elements.layout import TextBlock
from pandas import DataFrame
from PIL import Image
from scipy.sparse.csgraph import connected_components

from unstructured_inference.config import inference_config
from unstructured_inference.constants import (
    FULL_PAGE_REGION_THRESHOLD,
    Source,
)
from unstructured_inference.inference.elements import (
    ImageTextRegion,
    Rectangle,
    TextRegion,
    grow_region_to_match_region,
<<<<<<< HEAD
    intersections,
=======
>>>>>>> ffb1f0bc
    region_bounding_boxes_are_almost_the_same,
)


@dataclass
class LayoutElement(TextRegion):
    type: Optional[str] = None
    prob: Optional[float] = None
    image_path: Optional[str] = None
    parent: Optional[LayoutElement] = None

    def extract_text(
        self,
        objects: Optional[Collection[TextRegion]],
        image: Optional[Image.Image] = None,
        extract_tables: bool = False,
    ):
        """Extracts text contained in region"""
        text = super().extract_text(
            objects=objects,
            extract_tables=extract_tables,
        )
        if extract_tables and self.type == "Table":
            self.text_as_html = interpret_table_block(self, image)
        return text

    def to_dict(self) -> dict:
        """Converts the class instance to dictionary form."""
        out_dict = {
            "coordinates": None if self.bbox is None else self.bbox.coordinates,
            "text": self.text,
            "type": self.type,
            "prob": self.prob,
            "source": self.source,
        }
        return out_dict

    @classmethod
    def from_region(cls, region: TextRegion):
        """Create LayoutElement from superclass."""
        text = region.text if hasattr(region, "text") else None
        type = region.type if hasattr(region, "type") else None
        prob = region.prob if hasattr(region, "prob") else None
        source = region.source if hasattr(region, "source") else None
        return cls(text=text, source=source, type=type, prob=prob, bbox=region.bbox)

    @classmethod
    def from_lp_textblock(cls, textblock: TextBlock):
        """Create LayoutElement from layoutparser TextBlock object."""
        x1, y1, x2, y2 = textblock.coordinates
        text = textblock.text
        type = textblock.type
        prob = textblock.score
        return cls.from_coords(
            x1,
            y1,
            x2,
            y2,
            text=text,
            source=Source.DETECTRON2_LP,
            type=type,
            prob=prob,
        )


def interpret_table_block(text_block: TextRegion, image: Image.Image) -> str:
    """Extract the contents of a table."""
    from unstructured_inference.models import tables

    tables.load_agent()
    if tables.tables_agent is None:
        raise RuntimeError("Unable to load table extraction agent.")
    padded_block = text_block.bbox.pad(inference_config.TABLE_IMAGE_CROP_PAD)
    cropped_image = image.crop((padded_block.x1, padded_block.y1, padded_block.x2, padded_block.y2))
    return tables.tables_agent.predict(cropped_image)


def merge_inferred_layout_with_extracted_layout(
    inferred_layout: Collection[LayoutElement],
    extracted_layout: Collection[TextRegion],
    page_image_size: tuple,
    same_region_threshold: float = inference_config.LAYOUT_SAME_REGION_THRESHOLD,
    subregion_threshold: float = inference_config.LAYOUT_SUBREGION_THRESHOLD,
) -> List[LayoutElement]:
    """Merge two layouts to produce a single layout."""
    extracted_elements_to_add: List[TextRegion] = []
    inferred_regions_to_remove = []
    w, h = page_image_size
    full_page_region = Rectangle(0, 0, w, h)
    for extracted_region in extracted_layout:
        extracted_is_image = isinstance(extracted_region, ImageTextRegion)
        if extracted_is_image:
            # Skip extracted images for this purpose, we don't have the text from them and they
            # don't provide good text bounding boxes.

            is_full_page_image = region_bounding_boxes_are_almost_the_same(
                extracted_region.bbox,
                full_page_region,
                FULL_PAGE_REGION_THRESHOLD,
            )

            if is_full_page_image:
                continue
        region_matched = False
        for inferred_region in inferred_layout:
            if inferred_region.bbox.intersects(extracted_region.bbox):
                same_bbox = region_bounding_boxes_are_almost_the_same(
                    inferred_region.bbox,
                    extracted_region.bbox,
                    same_region_threshold,
                )
                inferred_is_subregion_of_extracted = inferred_region.bbox.is_almost_subregion_of(
                    extracted_region.bbox,
                    subregion_threshold=subregion_threshold,
                )
                inferred_is_text = inferred_region.type not in (
                    "Figure",
                    "Image",
                    "PageBreak",
                    "Table",
                )
                extracted_is_subregion_of_inferred = extracted_region.bbox.is_almost_subregion_of(
                    inferred_region.bbox,
                    subregion_threshold=subregion_threshold,
                )
                either_region_is_subregion_of_other = (
                    inferred_is_subregion_of_extracted or extracted_is_subregion_of_inferred
                )
                if same_bbox:
                    # Looks like these represent the same region
                    if extracted_is_image:
                        # keep extracted region, remove inferred region
                        inferred_regions_to_remove.append(inferred_region)
                    else:
                        # keep inferred region, remove extracted region
                        grow_region_to_match_region(inferred_region.bbox, extracted_region.bbox)
                        inferred_region.text = extracted_region.text
                        region_matched = True
                elif extracted_is_subregion_of_inferred and inferred_is_text:
                    if extracted_is_image:
                        # keep both extracted and inferred regions
                        region_matched = False
                    else:
                        # keep inferred region, remove extracted region
                        grow_region_to_match_region(inferred_region.bbox, extracted_region.bbox)
                        region_matched = True
                elif either_region_is_subregion_of_other and inferred_region.type != "Table":
                    # keep extracted region, remove inferred region
                    inferred_regions_to_remove.append(inferred_region)
        if not region_matched:
            extracted_elements_to_add.append(extracted_region)
    # Need to classify the extracted layout elements we're keeping.
    categorized_extracted_elements_to_add = [
        LayoutElement(
            text=el.text,
            type="Image" if isinstance(el, ImageTextRegion) else "UncategorizedText",
            source=el.source,
            bbox=el.bbox,
        )
        for el in extracted_elements_to_add
    ]
    inferred_regions_to_add = [
        region for region in inferred_layout if region not in inferred_regions_to_remove
    ]

    final_layout = categorized_extracted_elements_to_add + inferred_regions_to_add

    return final_layout


<<<<<<< HEAD
def aggregate_ocr_text_by_block(
    ocr_layout: List[TextRegion],
    region: TextRegion,
    subregion_threshold: float,
) -> Optional[str]:
    """Extracts the text aggregated from the regions of the ocr layout that lie within the given
    block."""

    extracted_texts = []

    for ocr_region in ocr_layout:
        ocr_region_is_subregion_of_given_region = ocr_region.bbox.is_almost_subregion_of(
            region.bbox,
            subregion_threshold=subregion_threshold,
        )
        if ocr_region_is_subregion_of_given_region and ocr_region.text:
            extracted_texts.append(ocr_region.text)

    return " ".join(extracted_texts) if extracted_texts else None


def supplement_layout_with_ocr_elements(
    layout: List[LayoutElement],
    ocr_layout: List[TextRegion],
) -> List[LayoutElement]:
    """
    Supplement the existing layout with additional OCR-derived elements.

    This function takes two lists: one list of pre-existing layout elements (`layout`)
    and another list of OCR-detected text regions (`ocr_layout`). It identifies OCR regions
    that are subregions of the elements in the existing layout and removes them from the
    OCR-derived list. Then, it appends the remaining OCR-derived regions to the existing layout.

    Parameters:
    - layout (List[LayoutElement]): A list of existing layout elements, each of which is
                                    an instance of `LayoutElement`.
    - ocr_layout (List[TextRegion]): A list of OCR-derived text regions, each of which is
                                     an instance of `TextRegion`.

    Returns:
    - List[LayoutElement]: The final combined layout consisting of both the original layout
                           elements and the new OCR-derived elements.

    Note:
    - The function relies on `is_almost_subregion_of()` method to determine if an OCR region
      is a subregion of an existing layout element.
    - It also relies on `get_elements_from_ocr_regions()` to convert OCR regions to layout elements.
    - The `SUBREGION_THRESHOLD_FOR_OCR` constant is used to specify the subregion matching
     threshold.
    """

    ocr_regions_to_remove = []
    for ocr_region in ocr_layout:
        for el in layout:
            ocr_region_is_subregion_of_out_el = ocr_region.bbox.is_almost_subregion_of(
                el.bbox,
                SUBREGION_THRESHOLD_FOR_OCR,
            )
            if ocr_region_is_subregion_of_out_el:
                ocr_regions_to_remove.append(ocr_region)
                break

    ocr_regions_to_add = [region for region in ocr_layout if region not in ocr_regions_to_remove]
    if ocr_regions_to_add:
        ocr_elements_to_add = get_elements_from_ocr_regions(ocr_regions_to_add)
        final_layout = layout + ocr_elements_to_add
    else:
        final_layout = layout

    return final_layout


def merge_text_regions(regions: List[TextRegion]) -> TextRegion:
    """
    Merge a list of TextRegion objects into a single TextRegion.

    Parameters:
    - group (List[TextRegion]): A list of TextRegion objects to be merged.

    Returns:
    - TextRegion: A single merged TextRegion object.
    """

    min_x1 = min([tr.bbox.x1 for tr in regions])
    min_y1 = min([tr.bbox.y1 for tr in regions])
    max_x2 = max([tr.bbox.x2 for tr in regions])
    max_y2 = max([tr.bbox.y2 for tr in regions])

    merged_text = " ".join([tr.text for tr in regions if tr.text])
    sources = [*{tr.source for tr in regions}]
    source = sources.pop() if len(sources) == 1 else Source.MERGED
    element = TextRegion.from_coords(
        min_x1,
        min_y1,
        max_x2,
        max_y2,
        source=source,
        text=merged_text,
    )
    setattr(element, "merged_sources", sources)
    return element


def get_elements_from_ocr_regions(ocr_regions: List[TextRegion]) -> List[LayoutElement]:
    """
    Get layout elements from OCR regions
    """

    grouped_regions = cast(
        List[List[TextRegion]],
        partition_groups_from_regions(ocr_regions),
    )
    merged_regions = [merge_text_regions(group) for group in grouped_regions]
    return [
        LayoutElement(text=r.text, source=r.source, type="UncategorizedText", bbox=r.bbox)
        for r in merged_regions
    ]


def separate(region_a: Rectangle, region_b: Rectangle):
=======
def separate(region_a: Union[LayoutElement, Rectangle], region_b: Union[LayoutElement, Rectangle]):
>>>>>>> ffb1f0bc
    """Reduce leftmost rectangle to don't overlap with the other"""

    def reduce(keep: Rectangle, reduce: Rectangle):
        # Asume intersection

        # Other is down
        if reduce.y2 > keep.y2 and reduce.x1 < keep.x2:
            # other is down-right
            if reduce.x2 > keep.x2 and reduce.y2 > keep.y2:
                reduce.x1 = keep.x2 * 1.01
                reduce.y1 = keep.y2 * 1.01
                return
            # other is down-left
            if reduce.x1 < keep.x1 and reduce.y1 < keep.y2:
                reduce.y1 = keep.y2
                return
            # other is centered
            reduce.y1 = keep.y2
        else:  # other is up
            # other is up-right
            if reduce.x2 > keep.x2 and reduce.y1 < keep.y1:
                reduce.y2 = keep.y1
                return
            # other is left
            if reduce.x1 < keep.x1 and reduce.y1 < keep.y1:
                reduce.y2 = keep.y1
                return
            # other is centered
            reduce.y2 = keep.y1

    if not region_a.intersects(region_b):
        return
    else:
        if region_a.area > region_b.area:
            reduce(keep=region_a, reduce=region_b)
        else:
            reduce(keep=region_b, reduce=region_a)


def table_cells_to_dataframe(cells: dict, nrows: int = 1, ncols: int = 1, header=None) -> DataFrame:
    """convert table-transformer's cells data into a pandas dataframe"""
    arr = np.empty((nrows, ncols), dtype=object)
    for cell in cells:
        rows = cell["row_nums"]
        cols = cell["column_nums"]
        if rows[0] >= nrows or cols[0] >= ncols:
            new_arr = np.empty((max(rows[0] + 1, nrows), max(cols[0] + 1, ncols)), dtype=object)
            new_arr[:nrows, :ncols] = arr
            arr = new_arr
            nrows, ncols = arr.shape
        arr[rows[0], cols[0]] = cell["cell text"]

    return DataFrame(arr, columns=header)


def partition_groups_from_regions(regions: Collection[TextRegion]) -> List[List[TextRegion]]:
    """Partitions regions into groups of regions based on proximity. Returns list of lists of
    regions, each list corresponding with a group"""
    if len(regions) == 0:
        return []
    padded_regions = [
        r.bbox.vpad(r.bbox.height * inference_config.ELEMENTS_V_PADDING_COEF).hpad(
            r.bbox.height * inference_config.ELEMENTS_H_PADDING_COEF,
        )
        for r in regions
    ]

    intersection_mtx = intersections(*padded_regions)

    _, group_nums = connected_components(intersection_mtx)
    groups: List[List[TextRegion]] = [[] for _ in range(max(group_nums) + 1)]
    for region, group_num in zip(regions, group_nums):
        groups[group_num].append(region)

    return groups<|MERGE_RESOLUTION|>--- conflicted
+++ resolved
@@ -1,11 +1,7 @@
 from __future__ import annotations
 
 from dataclasses import dataclass
-<<<<<<< HEAD
-from typing import Collection, List, Optional, cast
-=======
-from typing import Collection, List, Optional, Union
->>>>>>> ffb1f0bc
+from typing import Collection, List, Optional
 
 import numpy as np
 from layoutparser.elements.layout import TextBlock
@@ -23,10 +19,7 @@
     Rectangle,
     TextRegion,
     grow_region_to_match_region,
-<<<<<<< HEAD
     intersections,
-=======
->>>>>>> ffb1f0bc
     region_bounding_boxes_are_almost_the_same,
 )
 
@@ -197,130 +190,7 @@
     return final_layout
 
 
-<<<<<<< HEAD
-def aggregate_ocr_text_by_block(
-    ocr_layout: List[TextRegion],
-    region: TextRegion,
-    subregion_threshold: float,
-) -> Optional[str]:
-    """Extracts the text aggregated from the regions of the ocr layout that lie within the given
-    block."""
-
-    extracted_texts = []
-
-    for ocr_region in ocr_layout:
-        ocr_region_is_subregion_of_given_region = ocr_region.bbox.is_almost_subregion_of(
-            region.bbox,
-            subregion_threshold=subregion_threshold,
-        )
-        if ocr_region_is_subregion_of_given_region and ocr_region.text:
-            extracted_texts.append(ocr_region.text)
-
-    return " ".join(extracted_texts) if extracted_texts else None
-
-
-def supplement_layout_with_ocr_elements(
-    layout: List[LayoutElement],
-    ocr_layout: List[TextRegion],
-) -> List[LayoutElement]:
-    """
-    Supplement the existing layout with additional OCR-derived elements.
-
-    This function takes two lists: one list of pre-existing layout elements (`layout`)
-    and another list of OCR-detected text regions (`ocr_layout`). It identifies OCR regions
-    that are subregions of the elements in the existing layout and removes them from the
-    OCR-derived list. Then, it appends the remaining OCR-derived regions to the existing layout.
-
-    Parameters:
-    - layout (List[LayoutElement]): A list of existing layout elements, each of which is
-                                    an instance of `LayoutElement`.
-    - ocr_layout (List[TextRegion]): A list of OCR-derived text regions, each of which is
-                                     an instance of `TextRegion`.
-
-    Returns:
-    - List[LayoutElement]: The final combined layout consisting of both the original layout
-                           elements and the new OCR-derived elements.
-
-    Note:
-    - The function relies on `is_almost_subregion_of()` method to determine if an OCR region
-      is a subregion of an existing layout element.
-    - It also relies on `get_elements_from_ocr_regions()` to convert OCR regions to layout elements.
-    - The `SUBREGION_THRESHOLD_FOR_OCR` constant is used to specify the subregion matching
-     threshold.
-    """
-
-    ocr_regions_to_remove = []
-    for ocr_region in ocr_layout:
-        for el in layout:
-            ocr_region_is_subregion_of_out_el = ocr_region.bbox.is_almost_subregion_of(
-                el.bbox,
-                SUBREGION_THRESHOLD_FOR_OCR,
-            )
-            if ocr_region_is_subregion_of_out_el:
-                ocr_regions_to_remove.append(ocr_region)
-                break
-
-    ocr_regions_to_add = [region for region in ocr_layout if region not in ocr_regions_to_remove]
-    if ocr_regions_to_add:
-        ocr_elements_to_add = get_elements_from_ocr_regions(ocr_regions_to_add)
-        final_layout = layout + ocr_elements_to_add
-    else:
-        final_layout = layout
-
-    return final_layout
-
-
-def merge_text_regions(regions: List[TextRegion]) -> TextRegion:
-    """
-    Merge a list of TextRegion objects into a single TextRegion.
-
-    Parameters:
-    - group (List[TextRegion]): A list of TextRegion objects to be merged.
-
-    Returns:
-    - TextRegion: A single merged TextRegion object.
-    """
-
-    min_x1 = min([tr.bbox.x1 for tr in regions])
-    min_y1 = min([tr.bbox.y1 for tr in regions])
-    max_x2 = max([tr.bbox.x2 for tr in regions])
-    max_y2 = max([tr.bbox.y2 for tr in regions])
-
-    merged_text = " ".join([tr.text for tr in regions if tr.text])
-    sources = [*{tr.source for tr in regions}]
-    source = sources.pop() if len(sources) == 1 else Source.MERGED
-    element = TextRegion.from_coords(
-        min_x1,
-        min_y1,
-        max_x2,
-        max_y2,
-        source=source,
-        text=merged_text,
-    )
-    setattr(element, "merged_sources", sources)
-    return element
-
-
-def get_elements_from_ocr_regions(ocr_regions: List[TextRegion]) -> List[LayoutElement]:
-    """
-    Get layout elements from OCR regions
-    """
-
-    grouped_regions = cast(
-        List[List[TextRegion]],
-        partition_groups_from_regions(ocr_regions),
-    )
-    merged_regions = [merge_text_regions(group) for group in grouped_regions]
-    return [
-        LayoutElement(text=r.text, source=r.source, type="UncategorizedText", bbox=r.bbox)
-        for r in merged_regions
-    ]
-
-
 def separate(region_a: Rectangle, region_b: Rectangle):
-=======
-def separate(region_a: Union[LayoutElement, Rectangle], region_b: Union[LayoutElement, Rectangle]):
->>>>>>> ffb1f0bc
     """Reduce leftmost rectangle to don't overlap with the other"""
 
     def reduce(keep: Rectangle, reduce: Rectangle):
