from __future__ import annotations

from dataclasses import dataclass
from typing import Collection, List, Optional

import numpy as np
from pandas import DataFrame
from PIL import Image
from scipy.sparse.csgraph import connected_components

from unstructured_inference.config import inference_config
from unstructured_inference.constants import (
    FULL_PAGE_REGION_THRESHOLD,
)
from unstructured_inference.inference.elements import (
    ImageTextRegion,
    Rectangle,
    TextRegion,
    grow_region_to_match_region,
    intersections,
    region_bounding_boxes_are_almost_the_same,
)


@dataclass
class LayoutElement(TextRegion):
    type: Optional[str] = None
    prob: Optional[float] = None
    image_path: Optional[str] = None
    parent: Optional[LayoutElement] = None

    def extract_text(
        self,
        objects: Optional[Collection[TextRegion]],
        image: Optional[Image.Image] = None,
        extract_tables: bool = False,
    ):
        """Extracts text contained in region"""
        text = super().extract_text(
            objects=objects,
            extract_tables=extract_tables,
        )
        if extract_tables and self.type == "Table":
            self.text_as_html = interpret_table_block(self, image)
        return text

    def to_dict(self) -> dict:
        """Converts the class instance to dictionary form."""
        out_dict = {
            "coordinates": None if self.bbox is None else self.bbox.coordinates,
            "text": self.text,
            "type": self.type,
            "prob": self.prob,
            "source": self.source,
        }
        return out_dict

    @classmethod
    def from_region(cls, region: TextRegion):
        """Create LayoutElement from superclass."""
        text = region.text if hasattr(region, "text") else None
        type = region.type if hasattr(region, "type") else None
        prob = region.prob if hasattr(region, "prob") else None
        source = region.source if hasattr(region, "source") else None
        return cls(text=text, source=source, type=type, prob=prob, bbox=region.bbox)

<<<<<<< HEAD
=======
    @classmethod
    def from_lp_textblock(cls, textblock: TextBlock):
        """Create LayoutElement from layoutparser TextBlock object."""
        x1, y1, x2, y2 = textblock.coordinates
        text = textblock.text
        type = textblock.type
        prob = textblock.score
        return cls.from_coords(
            x1,
            y1,
            x2,
            y2,
            text=text,
            source=Source.DETECTRON2_LP,
            type=type,
            prob=prob,
        )

>>>>>>> ae5c2a84

def interpret_table_block(text_block: TextRegion, image: Image.Image) -> str:
    """Extract the contents of a table."""
    from unstructured_inference.models import tables

    tables.load_agent()
    if tables.tables_agent is None:
        raise RuntimeError("Unable to load table extraction agent.")
    padded_block = text_block.bbox.pad(inference_config.TABLE_IMAGE_CROP_PAD)
    cropped_image = image.crop((padded_block.x1, padded_block.y1, padded_block.x2, padded_block.y2))
    return tables.tables_agent.predict(cropped_image)


def merge_inferred_layout_with_extracted_layout(
    inferred_layout: Collection[LayoutElement],
    extracted_layout: Collection[TextRegion],
    page_image_size: tuple,
    same_region_threshold: float = inference_config.LAYOUT_SAME_REGION_THRESHOLD,
    subregion_threshold: float = inference_config.LAYOUT_SUBREGION_THRESHOLD,
) -> List[LayoutElement]:
    """Merge two layouts to produce a single layout."""
    extracted_elements_to_add: List[TextRegion] = []
    inferred_regions_to_remove = []
    w, h = page_image_size
    full_page_region = Rectangle(0, 0, w, h)
    for extracted_region in extracted_layout:
        extracted_is_image = isinstance(extracted_region, ImageTextRegion)
        if extracted_is_image:
            # Skip extracted images for this purpose, we don't have the text from them and they
            # don't provide good text bounding boxes.

            is_full_page_image = region_bounding_boxes_are_almost_the_same(
                extracted_region.bbox,
                full_page_region,
                FULL_PAGE_REGION_THRESHOLD,
            )

            if is_full_page_image:
                continue
        region_matched = False
        for inferred_region in inferred_layout:
            if inferred_region.bbox.intersects(extracted_region.bbox):
                same_bbox = region_bounding_boxes_are_almost_the_same(
                    inferred_region.bbox,
                    extracted_region.bbox,
                    same_region_threshold,
                )
                inferred_is_subregion_of_extracted = inferred_region.bbox.is_almost_subregion_of(
                    extracted_region.bbox,
                    subregion_threshold=subregion_threshold,
                )
                inferred_is_text = inferred_region.type not in (
                    "Figure",
                    "Image",
                    "PageBreak",
                    "Table",
                )
                extracted_is_subregion_of_inferred = extracted_region.bbox.is_almost_subregion_of(
                    inferred_region.bbox,
                    subregion_threshold=subregion_threshold,
                )
                either_region_is_subregion_of_other = (
                    inferred_is_subregion_of_extracted or extracted_is_subregion_of_inferred
                )
                if same_bbox:
                    # Looks like these represent the same region
                    if extracted_is_image:
                        # keep extracted region, remove inferred region
                        inferred_regions_to_remove.append(inferred_region)
                    else:
                        # keep inferred region, remove extracted region
                        grow_region_to_match_region(inferred_region.bbox, extracted_region.bbox)
                        inferred_region.text = extracted_region.text
                        region_matched = True
                elif extracted_is_subregion_of_inferred and inferred_is_text:
                    if extracted_is_image:
                        # keep both extracted and inferred regions
                        region_matched = False
                    else:
                        # keep inferred region, remove extracted region
                        grow_region_to_match_region(inferred_region.bbox, extracted_region.bbox)
                        region_matched = True
                elif either_region_is_subregion_of_other and inferred_region.type != "Table":
                    # keep extracted region, remove inferred region
                    inferred_regions_to_remove.append(inferred_region)
        if not region_matched:
            extracted_elements_to_add.append(extracted_region)
    # Need to classify the extracted layout elements we're keeping.
    categorized_extracted_elements_to_add = [
        LayoutElement(
            text=el.text,
            type="Image" if isinstance(el, ImageTextRegion) else "UncategorizedText",
            source=el.source,
            bbox=el.bbox,
        )
        for el in extracted_elements_to_add
    ]
    inferred_regions_to_add = [
        region for region in inferred_layout if region not in inferred_regions_to_remove
    ]

    final_layout = categorized_extracted_elements_to_add + inferred_regions_to_add

    return final_layout


def separate(region_a: Rectangle, region_b: Rectangle):
    """Reduce leftmost rectangle to don't overlap with the other"""

    def reduce(keep: Rectangle, reduce: Rectangle):
        # Asume intersection

        # Other is down
        if reduce.y2 > keep.y2 and reduce.x1 < keep.x2:
            # other is down-right
            if reduce.x2 > keep.x2 and reduce.y2 > keep.y2:
                reduce.x1 = keep.x2 * 1.01
                reduce.y1 = keep.y2 * 1.01
                return
            # other is down-left
            if reduce.x1 < keep.x1 and reduce.y1 < keep.y2:
                reduce.y1 = keep.y2
                return
            # other is centered
            reduce.y1 = keep.y2
        else:  # other is up
            # other is up-right
            if reduce.x2 > keep.x2 and reduce.y1 < keep.y1:
                reduce.y2 = keep.y1
                return
            # other is left
            if reduce.x1 < keep.x1 and reduce.y1 < keep.y1:
                reduce.y2 = keep.y1
                return
            # other is centered
            reduce.y2 = keep.y1

    if not region_a.intersects(region_b):
        return
    else:
        if region_a.area > region_b.area:
            reduce(keep=region_a, reduce=region_b)
        else:
            reduce(keep=region_b, reduce=region_a)


def table_cells_to_dataframe(cells: dict, nrows: int = 1, ncols: int = 1, header=None) -> DataFrame:
    """convert table-transformer's cells data into a pandas dataframe"""
    arr = np.empty((nrows, ncols), dtype=object)
    for cell in cells:
        rows = cell["row_nums"]
        cols = cell["column_nums"]
        if rows[0] >= nrows or cols[0] >= ncols:
            new_arr = np.empty((max(rows[0] + 1, nrows), max(cols[0] + 1, ncols)), dtype=object)
            new_arr[:nrows, :ncols] = arr
            arr = new_arr
            nrows, ncols = arr.shape
        arr[rows[0], cols[0]] = cell["cell text"]

    return DataFrame(arr, columns=header)


def partition_groups_from_regions(regions: Collection[TextRegion]) -> List[List[TextRegion]]:
    """Partitions regions into groups of regions based on proximity. Returns list of lists of
    regions, each list corresponding with a group"""
    if len(regions) == 0:
        return []
    padded_regions = [
        r.bbox.vpad(r.bbox.height * inference_config.ELEMENTS_V_PADDING_COEF).hpad(
            r.bbox.height * inference_config.ELEMENTS_H_PADDING_COEF,
        )
        for r in regions
    ]

    intersection_mtx = intersections(*padded_regions)

    _, group_nums = connected_components(intersection_mtx)
    groups: List[List[TextRegion]] = [[] for _ in range(max(group_nums) + 1)]
    for region, group_num in zip(regions, group_nums):
        groups[group_num].append(region)

    return groups<|MERGE_RESOLUTION|>--- conflicted
+++ resolved
@@ -64,27 +64,6 @@
         source = region.source if hasattr(region, "source") else None
         return cls(text=text, source=source, type=type, prob=prob, bbox=region.bbox)
 
-<<<<<<< HEAD
-=======
-    @classmethod
-    def from_lp_textblock(cls, textblock: TextBlock):
-        """Create LayoutElement from layoutparser TextBlock object."""
-        x1, y1, x2, y2 = textblock.coordinates
-        text = textblock.text
-        type = textblock.type
-        prob = textblock.score
-        return cls.from_coords(
-            x1,
-            y1,
-            x2,
-            y2,
-            text=text,
-            source=Source.DETECTRON2_LP,
-            type=type,
-            prob=prob,
-        )
-
->>>>>>> ae5c2a84
 
 def interpret_table_block(text_block: TextRegion, image: Image.Image) -> str:
     """Extract the contents of a table."""
