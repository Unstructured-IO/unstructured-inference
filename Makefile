--- conflicted
+++ resolved
@@ -65,17 +65,10 @@
 ## check-src:               runs linters (source only, no tests)
 .PHONY: check-src
 check-src:
-<<<<<<< HEAD
-	ruff ${PACKAGE_NAME} --line-length 100 --select C4,COM,E,F,I,PLR0402,PT,SIM,UP015,UP018,UP032,UP034 --ignore COM812,PT011,PT012,SIM117
+	ruff check ${PACKAGE_NAME} --line-length 100 --select C4,COM,E,F,I,PLR0402,PT,SIM,UP015,UP018,UP032,UP034 --ignore COM812,PT011,PT012,SIM117
 	python -m black --line-length 100 ${PACKAGE_NAME} --check
 	python -m flake8 ${PACKAGE_NAME}
 	python -m mypy ${PACKAGE_NAME} --ignore-missing-imports
-=======
-	ruff check ${PACKAGE_NAME} --line-length 100 --select C4,COM,E,F,I,PLR0402,PT,SIM,UP015,UP018,UP032,UP034 --ignore COM812,PT011,PT012,SIM117
-	black --line-length 100 ${PACKAGE_NAME} --check
-	flake8 ${PACKAGE_NAME}
-	mypy ${PACKAGE_NAME} --ignore-missing-imports
->>>>>>> d1cb52b5
 
 .PHONY: check-tests
 check-tests:
